--- conflicted
+++ resolved
@@ -121,13 +121,14 @@
 
 **SRS_NODE_IOTHUB_CLIENT_16_003: [** The `close` method shall remove the listener that has been attached to the transport `disconnect` event. **]**
 
-<<<<<<< HEAD
+**SRS_NODE_IOTHUB_CLIENT_16_005: [** The `close` method should not throw if the `done` callback is not specified. **]**
+
 ### invokeDeviceMethod(deviceId, methodParams, done)
 The `invokeDeviceMethod` method calls a device method on a specific device and calls back with the result of this method's execution.
 
 The `invokeDeviceMethod` method shall throw a `ReferenceError` if `methodParams` is falsy.
 
-**SRS_NODE_IOTHUB_CLIENT_16_005: [** The `invokeDeviceMethod` method shall throw a `ReferenceError` if `deviceId` is `null`, `undefined` or an empty string. **]**
+**SRS_NODE_IOTHUB_CLIENT_16_014: [** The `invokeDeviceMethod` method shall throw a `ReferenceError` if `deviceId` is `null`, `undefined` or an empty string. **]**
 
 **SRS_NODE_IOTHUB_CLIENT_16_006: [** The `invokeDeviceMethod` method shall throw a `ReferenceError` if `methodParams.methodName` is `null`, `undefined` or an empty string. **]**
 
@@ -140,9 +141,6 @@
 **SRS_NODE_IOTHUB_CLIENT_16_012: [** The `invokeDeviceMethod` method shall call the `done` callback with a standard javascript `Error` object if the request failed. **]**
 
 **SRS_NODE_IOTHUB_CLIENT_16_013: [** The `invokeDeviceMethod` method shall call the `done` callback with a `null` first argument, the result of the method execution in the second argument, and the transport-specific response object as a third argument. **]**
-=======
-**SRS_NODE_IOTHUB_CLIENT_16_005: [** The `close` method should not throw if the `done` callback is not specified. **]**
->>>>>>> 995486ee
 
 ### Events
 #### disconnect
