// Copyright (c) Microsoft. All rights reserved.
// Licensed under the MIT license. See LICENSE file in the project root for full license information.

'use strict';

require('es5-shim');
var assert = require('chai').assert;
var sinon = require('sinon');
var Mqtt = require('../lib/mqtt.js').Mqtt;
var endpoint = require('azure-iot-common').endpoint;
var errors = require('azure-iot-common').errors;
var results = require('azure-iot-common').results;
var Message = require('azure-iot-common').Message;
var AuthenticationType = require('azure-iot-common').AuthenticationType;
var EventEmitter = require('events').EventEmitter;
const packageJson = require('../package.json');

describe('Mqtt', function () {
  var fakeConfig, fakeAuthenticationProvider, fakeMqttBase;

  beforeEach(function () {
    fakeConfig = {
      host: 'host.name',
      deviceId: 'deviceId',
      sharedAccessSignature: 'sas'
    };

    fakeAuthenticationProvider = new EventEmitter();
    fakeAuthenticationProvider.type = AuthenticationType.Token;
    fakeAuthenticationProvider.getDeviceCredentials = sinon.stub().callsArgWith(0, null, fakeConfig);
    fakeAuthenticationProvider.updateSharedAccessSignature = sinon.stub();
    sinon.spy(fakeAuthenticationProvider, 'on');

    fakeMqttBase = new EventEmitter();
    fakeMqttBase.connect = sinon.stub().callsArg(1);
    fakeMqttBase.disconnect = sinon.stub().callsArg(0);
    fakeMqttBase.publish = sinon.stub().callsArg(3);
    fakeMqttBase.subscribe = sinon.stub().callsArg(2);
    fakeMqttBase.unsubscribe = sinon.stub().callsArg(1);
    fakeMqttBase.updateSharedAccessSignature = sinon.stub().callsArg(1);
  });

  afterEach(function () {
    fakeMqttBase = undefined;
  });

  describe('#constructor', function () {
    /*Tests_SRS_NODE_DEVICE_MQTT_16_071: [The constructor shall subscribe to the `newTokenAvailable` event of the `authenticationProvider` passed as an argument if it uses tokens for authentication.]*/
    it('subscribes to the newTokenAvailable event on the authenticationProvider uses Tokens', function () {
      var mqtt = new Mqtt(fakeAuthenticationProvider, fakeMqttBase);
      assert.isTrue(fakeAuthenticationProvider.on.calledOnce);
    });

    it('does not subscribe to the newTokenAvailable event if the authenticationProvider uses X509', function () {
      var fakeX509AuthProvider = {
        type: AuthenticationType.X509,
        on: sinon.stub()
      };

      var mqtt = new Mqtt(fakeX509AuthProvider, fakeMqttBase);
      assert.isTrue(fakeX509AuthProvider.on.notCalled);
    });

    /*Tests_SRS_NODE_DEVICE_MQTT_18_025: [If the `Mqtt` constructor receives a second parameter, it shall be used as a provider in place of mqtt.]*/
    it('accepts an mqttProvider for testing', function() {
      var mqtt = new Mqtt(fakeAuthenticationProvider, fakeMqttBase);
      assert.equal(mqtt._mqtt, fakeMqttBase);
    });

    /*Tests_SRS_NODE_DEVICE_MQTT_16_072: [If the `newTokenAvailable` event is fired, the `Mqtt` object shall do nothing if it isn't connected.]*/
    it('does not do anything if the newTokenAvailable is fired and the MQTT connection is disconnected', function (testCallback) {
      var mqtt = new Mqtt(fakeAuthenticationProvider, fakeMqttBase);
      fakeAuthenticationProvider.emit('newTokenAvailable', fakeConfig);
      assert.isTrue(fakeMqttBase.connect.notCalled);
      testCallback();
    });

    /*Tests_SRS_NODE_DEVICE_MQTT_16_073: [If the `newTokenAvailable` event is fired, the `Mqtt` object shall call `updateSharedAccessSignature` on the `mqttBase` object if it is connected.]*/
    it('calls updateSharedAccessSignature if the newTokenAvailable is fired and the MQTT connection is connected', function (testCallback) {
      var mqtt = new Mqtt(fakeAuthenticationProvider, fakeMqttBase);
      mqtt.connect(function () {
        fakeAuthenticationProvider.emit('newTokenAvailable', fakeConfig);
        assert.isTrue(fakeMqttBase.updateSharedAccessSignature.calledOnce);
        testCallback();
      });
    });

    /*Tests_SRS_NODE_DEVICE_MQTT_16_074: [If updating the shared access signature fails when the `newTokenAvailable` event is fired, the `Mqtt` state machine shall fire a `disconnect` event.]*/
    it('emits a disconnect event if updating the shared access signature fails', function (testCallback) {
      var fakeError = new Error('fake');
      fakeMqttBase.updateSharedAccessSignature = sinon.stub().callsArgWith(1, fakeError);
      var mqtt = new Mqtt(fakeAuthenticationProvider, fakeMqttBase);
      mqtt.on('disconnect', function (err) {
        assert.strictEqual(err, fakeError);
        testCallback();
      });

      mqtt.connect(function () {
        fakeAuthenticationProvider.emit('newTokenAvailable', fakeConfig);
      });
    });
  });

  [
    {
      testName: 'sendEvent for device',
      sendFuncName: 'sendEvent',
      sendFunc: function(transport, message, callback) {
        transport.sendEvent(message, callback);
      },
      baseTopicWithoutProps: 'devices/deviceId/messages/events/',
      baseTopicWithProps: 'devices/deviceId/messages/events/',
      topicEnder: ''
    },
    {
      testName: 'sendOutputEvent for device',
      sendFuncName: 'sendOutputEvent',
      sendFunc: function(transport, message, callback) {
        transport.sendOutputEvent('fakeOutputName', message, callback);
      },
      /*Tests_SRS_NODE_DEVICE_MQTT_18_068: [ The `sendOutputEvent` method shall serialize the `outputName` property of the message as a key-value pair on the topic with the key `$.on`. ] */
      baseTopicWithoutProps: 'devices/deviceId/messages/events/%24.on=fakeOutputName',
      baseTopicWithProps: 'devices/deviceId/messages/events/%24.on=fakeOutputName&',
      topicEnder: '/'
    },
    {
      testName: 'sendEvent for module',
      moduleId: 'moduleId',
      sendFuncName: 'sendEvent',
      sendFunc: function(transport, message, callback) {
        transport.sendEvent(message, callback);
      },
      baseTopicWithoutProps: 'devices/deviceId/modules/moduleId/messages/events/',
      baseTopicWithProps: 'devices/deviceId/modules/moduleId/messages/events/',
      topicEnder: ''
    },
    {
      testName: 'sendOutputEvent for modules',
      moduleId: 'moduleId',
      sendFuncName: 'sendOutputEvent',
      sendFunc: function(transport, message, callback) {
        transport.sendOutputEvent('fakeOutputName', message, callback);
      },
      /*Tests_SRS_NODE_DEVICE_MQTT_18_068: [ The `sendOutputEvent` method shall serialize the `outputName` property of the message as a key-value pair on the topic with the key `$.on`. ] */
      baseTopicWithoutProps: 'devices/deviceId/modules/moduleId/messages/events/%24.on=fakeOutputName',
      baseTopicWithProps: 'devices/deviceId/modules/moduleId/messages/events/%24.on=fakeOutputName&',
      topicEnder: '/'
    }


  ].forEach(function (testConfig) {
    describe('#' + testConfig.testName, function () {

      beforeEach(function() {
        fakeConfig.moduleId = testConfig.moduleId;
      });

      /*Tests_SRS_NODE_DEVICE_MQTT_16_023: [The `sendEvent` method shall connect the Mqtt connection if it is disconnected.]*/
      /*Tests_SRS_NODE_DEVICE_MQTT_18_045: [ The `sendOutputEvent` method shall connect the Mqtt connection if it is disconnected. ]*/
      it('connects the transport if currently disconnected', function (testCallback) {
        var transport = new Mqtt(fakeAuthenticationProvider, fakeMqttBase);
        testConfig.sendFunc(transport, new Message('test'), function () {
          assert.isTrue(fakeMqttBase.connect.calledOnce);
          assert.isTrue(fakeMqttBase.publish.calledOnce);
          testCallback();
        });
      });

      /*Tests_SRS_NODE_DEVICE_MQTT_16_024: [The `sendEvent` method shall call its callback with an `Error` that has been translated using the `translateError` method if the `MqttBase` object fails to establish a connection.]*/
      /*Tests_SRS_NODE_DEVICE_MQTT_18_046: [ The `sendOutputEvent` method shall call its callback with an `Error` that has been translated using the `translateError` method if the `MqttBase` object fails to establish a connection. ]*/
      it('calls the callback with an error if the transport fails to connect', function (testCallback) {
        var transport = new Mqtt(fakeAuthenticationProvider, fakeMqttBase);
        fakeMqttBase.connect = sinon.stub().callsArgWith(1, new Error('fake error'));
        testConfig.sendFunc(transport, new Message('test'), function (err) {
          assert.isTrue(fakeMqttBase.connect.calledOnce);
          assert.instanceOf(err, Error);
          testCallback();
        });
      });

      /*Tests_SRS_NODE_DEVICE_MQTT_16_025: [If `sendEvent` is called while `MqttBase` is establishing the connection, it shall wait until the connection is established and then send the event.]*/
      /*Tests_SRS_NODE_DEVICE_MQTT_18_047: [ If `sendOutputEvent` is called while `MqttBase` is establishing the connection, it shall wait until the connection is established and then send the event. ]*/
      it('waits until connected if called while connecting', function (testCallback) {
        var transport = new Mqtt(fakeAuthenticationProvider, fakeMqttBase);
        var connectCallback;
        fakeMqttBase.connect = sinon.stub().callsFake(function (config, callback) {
          connectCallback = callback;
        });
        transport.connect(function () {});
        testConfig.sendFunc(transport, new Message('test'), function () {
          assert.isTrue(fakeMqttBase.connect.calledOnce);
          assert.isTrue(fakeMqttBase.publish.calledOnce);
          testCallback();
        });
        connectCallback();
      });

      /*Tests_SRS_NODE_DEVICE_MQTT_16_035: [If `sendEvent` is called while `MqttBase` is establishing the connection, and `MqttBase` fails to establish the connection, then sendEvent shall fail.]*/
      /*Tests_SRS_NODE_DEVICE_MQTT_18_048: [ If `sendOutputEvent` is called while `MqttBase` is establishing the connection, and `MqttBase` fails to establish the connection, then sendEvent shall fail. ]*/
      it('calls the callback with an error if called while connecting and connecting fails', function (testCallback) {
        var transport = new Mqtt(fakeAuthenticationProvider, fakeMqttBase);
        var fakeError = new Error('test');
        var connectCallback;
        fakeMqttBase.connect = sinon.stub().callsFake(function (config, callback) {
          connectCallback = callback;
        });
        transport.connect(function () {});
        testConfig.sendFunc(transport, new Message('test'), function (err) {
          assert.instanceOf(err, Error);
          assert.isTrue(fakeMqttBase.connect.calledOnce);
          assert.isTrue(fakeMqttBase.publish.notCalled);
          testCallback();
        });
        fakeMqttBase.connect = sinon.stub().callsArgWith(1, fakeError);
        connectCallback(fakeError);
      });

      /*Tests_SRS_NODE_DEVICE_MQTT_16_026: [If `sendEvent` is called while `MqttBase` is disconnecting, it shall wait until the disconnection is complete and then try to connect again and send the event. ]*/
      /*Tests_SRS_NODE_DEVICE_MQTT_18_049: [If `sendOutputEvent` is called while `MqttBase` is disconnecting, it shall wait until the disconnection is complete and then try to connect again and send the event. ]*/
      it('waits until disconnected to try to reconnect if called while disconnecting', function (testCallback) {
        var transport = new Mqtt(fakeAuthenticationProvider, fakeMqttBase);
        var disconnectCallback;
        fakeMqttBase.disconnect = sinon.stub().callsFake(function (callback) {
          disconnectCallback = callback;
        });

        transport.connect(function () {
          transport.disconnect(function () {});
          // blocked in disconnecting state
          testConfig.sendFunc(transport, new Message('test'), function () {
            assert.isTrue(fakeMqttBase.connect.calledTwice);
            assert.isTrue(fakeMqttBase.disconnect.calledOnce);
            assert.isTrue(fakeMqttBase.publish.calledOnce);
            testCallback();
          });
          disconnectCallback();
        });
      });

      /*Tests_SRS_NODE_DEVICE_MQTT_16_027: [The `sendEvent` method shall call its callback with an `Error` that has been translated using the `translateError` method if the `MqttBase` object fails to publish the message.]*/
      /*Tests_SRS_NODE_DEVICE_MQTT_18_050: [ The `sendOutputEvent` method shall call its callback with an `Error` that has been translated using the `translateError` method if the `MqttBase` object fails to publish the message. ]*/
      it('calls its callback with an Error if it fails to publish the message', function (testCallback) {
        var transport = new Mqtt(fakeAuthenticationProvider, fakeMqttBase);
        fakeMqttBase.publish = sinon.stub().callsArgWith(3, new Error('Server unavailable'));
        testConfig.sendFunc(transport, new Message('test'), function (err) {
          assert.isTrue(fakeMqttBase.connect.calledOnce);
          assert.instanceOf(err, errors.ServiceUnavailableError);
          testCallback();
        });
      });

      /*Tests_SRS_NODE_COMMON_MQTT_BASE_16_008: [** The `sendEvent` method shall use a topic formatted using the following convention: `devices/<deviceId>/messages/events/`.]*/
      /*Tests_SRS_NODE_DEVICE_MQTT_18_034: [ If the connection string specifies a `moduleId` value, the `sendEvent` method shall use a topic formatted using the following convention: `devices/<deviceId>/<moduleId>/messages/events/` ]*/
      /*Tests_SRS_NODE_DEVICE_MQTT_18_036: [ If a `moduleId` was not specified in the transport connection, the `sendOutputEvent` method shall use a topic formatted using the following convention: `devices/<deviceId>/messages/events/`. ]*/
      /*Tests_SRS_NODE_DEVICE_MQTT_18_037: [ If a `moduleId` was specified in the transport connection, the `sendOutputEvent` method shall use a topic formatted using the following convention: `devices/<deviceId>/<moduleId>/messages/events/`. ]*/
      it('uses the proper topic format:' + testConfig.baseTopicWithoutProps, function(done) {
        var transport = new Mqtt(fakeAuthenticationProvider, fakeMqttBase);
        transport.connect(function () {
          testConfig.sendFunc(transport, new Message('test'), function() {});
          assert.equal(fakeMqttBase.publish.firstCall.args[0], testConfig.baseTopicWithoutProps + testConfig.topicEnder);
          done();
        });
      });

<<<<<<< HEAD
      /*Tests_SRS_NODE_COMMON_MQTT_BASE_16_009: [** If the message has properties, the property keys and values shall be uri-encoded, then serialized and appended at the end of the topic with the following convention: `<key>=<value>&<key2>=<value2>&<key3>=<value3>(...)`.]*/
      /*Tests_SRS_NODE_DEVICE_MQTT_18_038: [ If the outputEvent message has properties, the property keys and values shall be uri-encoded, then serialized and appended at the end of the topic with the following convention: `<key>=<value>&<key2>=<value2>&<key3>=<value3>(...)`. ]*/
      it('correctly serializes properties on the topic', function(done) {
=======
    [
      /*Tests_SRS_NODE_COMMON_MQTT_BASE_16_011: [The `sendEvent` method shall serialize the `messageId` property of the message as a key-value pair on the topic with the key `$.mid`.]*/
      { propName: 'messageId', serializedAs: '%24.mid', fakeValue: 'fakeMessageId' },
      /*Tests_SRS_NODE_COMMON_MQTT_BASE_16_012: [The `sendEvent` method shall serialize the `correlationId` property of the message as a key-value pair on the topic with the key `$.cid`.]*/
      { propName: 'correlationId', serializedAs: '%24.cid', fakeValue: 'fakeCorrelationId' },
      /*Tests_SRS_NODE_COMMON_MQTT_BASE_16_013: [The `sendEvent` method shall serialize the `userId` property of the message as a key-value pair on the topic with the key `$.uid`.]*/
      { propName: 'userId', serializedAs: '%24.uid', fakeValue: 'fakeUserId' },
      /*Tests_SRS_NODE_COMMON_MQTT_BASE_16_014: [The `sendEvent` method shall serialize the `to` property of the message as a key-value pair on the topic with the key `$.to`.]*/
      { propName: 'to', serializedAs: '%24.to', fakeValue: 'fakeTo' },
      /*Tests_SRS_NODE_COMMON_MQTT_BASE_16_015: [The `sendEvent` method shall serialize the `expiryTimeUtc` property of the message as a key-value pair on the topic with the key `$.exp`.]*/
      { propName: 'expiryTimeUtc', serializedAs: '%24.exp', fakeValue: 'fakeDateString' },
      { propName: 'expiryTimeUtc', serializedAs: '%24.exp', fakeValue: new Date(1970, 1, 1), fakeSerializedValue: encodeURIComponent(new Date(1970, 1, 1).toISOString()) },
      /*Tests_SRS_NODE_DEVICE_MQTT_16_083: [The `sendEvent` method shall serialize the `contentEncoding` property of the message as a key-value pair on the topic with the key `$.ce`.]*/
      { propName: 'contentEncoding', serializedAs: '%24.ce', fakeValue: 'utf-8' },
      /*Tests_SRS_NODE_DEVICE_MQTT_16_084: [The `sendEvent` method shall serialize the `contentType` property of the message as a key-value pair on the topic with the key `$.ct`.]*/
      { propName: 'contentType', serializedAs: '%24.ct', fakeValue: 'application/json', fakeSerializedValue: encodeURIComponent('application/json') }
    ].forEach(function(testProperty) {
      it('serializes Message.' + testProperty.propName + ' as ' + decodeURIComponent(testProperty.serializedAs) + ' on the topic', function(done) {
>>>>>>> 432d075d
        var testMessage = new Message('message');
        testMessage.properties.add('key1', 'value1');
        testMessage.properties.add('key2', 'value2');
        testMessage.properties.add('key$', 'value$');

        var transport = new Mqtt(fakeAuthenticationProvider, fakeMqttBase);
        transport.connect(function () {
          testConfig.sendFunc(transport, testMessage, function() {
            assert.equal(fakeMqttBase.publish.firstCall.args[0], testConfig.baseTopicWithProps+'key1=value1&key2=value2&key%24=value%24' + testConfig.topicEnder);
            done();
          });
        });
      });

      /*Tests_SRS_NODE_COMMON_MQTT_BASE_16_010: [** The `sendEvent` method shall use QoS level of 1.]*/
      /*Tests_SRS_NODE_DEVICE_MQTT_18_039: [ The `sendOutputEvent` method shall use QoS level of 1. ]*/
      it('uses a QoS of 1', function(done) {
        var transport = new Mqtt(fakeAuthenticationProvider, fakeMqttBase);
        transport.connect(function () {
          testConfig.sendFunc(transport, new Message('message'), function() {
            assert.equal(fakeMqttBase.publish.args[0][2].qos, 1);
            done();
          });
        });
        fakemqtt.emit('connect', { connack: true });
      });

      [
        /*Tests_SRS_NODE_COMMON_MQTT_BASE_16_011: [The `sendEvent` method shall serialize the `messageId` property of the message as a key-value pair on the topic with the key `$.mid`.]*/
        /*Tests_SRS_NODE_DEVICE_MQTT_18_040: [ The `sendOutputEvent` method shall serialize the `messageId` property of the message as a key-value pair on the topic with the key `$.mid`. ]*/
        { propName: 'messageId', serializedAs: '%24.mid', fakeValue: 'fakeMessageId' },
        /*Tests_SRS_NODE_COMMON_MQTT_BASE_16_012: [The `sendEvent` method shall serialize the `correlationId` property of the message as a key-value pair on the topic with the key `$.cid`.]*/
        /*Tests_SRS_NODE_DEVICE_MQTT_18_041: [ The `sendOutputEvent` method shall serialize the `correlationId` property of the message as a key-value pair on the topic with the key `$.cid`. ]*/
        { propName: 'correlationId', serializedAs: '%24.cid', fakeValue: 'fakeCorrelationId' },
        /*Tests_SRS_NODE_DEVICE_MQTT_18_042: [ The `sendOutputEvent` method shall serialize the `userId` property of the message as a key-value pair on the topic with the key `$.uid`. ]*/
        /*Tests_SRS_NODE_COMMON_MQTT_BASE_16_013: [The `sendEvent` method shall serialize the `userId` property of the message as a key-value pair on the topic with the key `$.uid`.]*/
        { propName: 'userId', serializedAs: '%24.uid', fakeValue: 'fakeUserId' },
        /*Tests_SRS_NODE_COMMON_MQTT_BASE_16_014: [The `sendEvent` method shall serialize the `to` property of the message as a key-value pair on the topic with the key `$.to`.]*/
        /*Tests_SRS_NODE_DEVICE_MQTT_18_043: [ The `sendOutputEvent` method shall serialize the `to` property of the message as a key-value pair on the topic with the key `$.to`. ]*/
        { propName: 'to', serializedAs: '%24.to', fakeValue: 'fakeTo' },
        /*Tests_SRS_NODE_COMMON_MQTT_BASE_16_015: [The `sendEvent` method shall serialize the `expiryTimeUtc` property of the message as a key-value pair on the topic with the key `$.exp`.]*/
        /*Tests_SRS_NODE_DEVICE_MQTT_18_044: [ The `sendOutputEvent` method shall serialize the `expiryTimeUtc` property of the message as a key-value pair on the topic with the key `$.exp`. ]*/
        { propName: 'expiryTimeUtc', serializedAs: '%24.exp', fakeValue: 'fakeDateString' },
        { propName: 'expiryTimeUtc', serializedAs: '%24.exp', fakeValue: new Date(1970, 1, 1), fakeSerializedValue: encodeURIComponent(new Date(1970, 1, 1).toISOString()) }
      ].forEach(function(testProperty) {
        it('serializes Message.' + testProperty.propName + ' as ' + decodeURIComponent(testProperty.serializedAs) + ' on the topic', function(done) {
          var testMessage = new Message('message');
          testMessage[testProperty.propName] = testProperty.fakeValue;
          testMessage.properties.add('fakeKey', 'fakeValue');

          var transport = new Mqtt(fakeAuthenticationProvider, fakeMqttBase);
          transport.connect(function () {
            testConfig.sendFunc(transport, testMessage, function() {
              var serializedPropertyValue = testProperty.fakeSerializedValue || testProperty.fakeValue;
              assert.equal(fakeMqttBase.publish.firstCall.args[0], testConfig.baseTopicWithProps + testProperty.serializedAs + '=' + serializedPropertyValue + '&fakeKey=fakeValue' + testConfig.topicEnder);
              done();
            });
          });
        });
      });
    });
  });

  describe('#onDeviceMethod', function () {
    it('calls the registered callback when a method is received', function (testCallback) {
      var mqtt = new Mqtt(fakeAuthenticationProvider, fakeMqttBase);
      mqtt.connect(function () {
        mqtt.onDeviceMethod('testMethod', function () {
          testCallback();
        });
        mqtt.emit('method_testMethod', {});
      })
    });
  });

  describe('#sendMethodResponse', function() {
    // Tests_SRS_NODE_DEVICE_MQTT_13_001: [ sendMethodResponse shall throw an Error if response is falsy or does not conform to the shape defined by DeviceMethodResponse. ]
    [
      // response is falsy
      null,
      // response is falsy
      undefined,
      // response.requestId is falsy
      {},
      // response.requestId is not a string
      { requestId: 42 },
      // response.requestId is an empty string
      { requestId: '' },
      // response.properties is falsy
      { requestId: 'req1' },
      // response.properties is not an object
      {
        requestId: 'req1',
        properties: 42
      },
      // response.properties has empty string keys
      {
        requestId: 'req1',
        properties: {
          '': 'val1'
        }
      },
      // response.properties has non-string values
      {
        requestId: 'req1',
        properties: {
          'k1': 42
        }
      },
      // response.properties has empty string values
      {
        requestId: 'req1',
        properties: {
          'k1': ''
        }
      },
      // response.status is falsy
      {
        requestId: 'req1',
        properties: {
          'k1': 'v1'
        }
      },
      // response.status is not a number
      {
        requestId: 'req1',
        properties: {
          'k1': 'v1'
        },
        status: '200'
      }
    ].forEach(function(response) {
      it('throws an Error if response is falsy or is improperly constructed', function()
      {
        var mqtt = new Mqtt(fakeAuthenticationProvider, fakeMqttBase);
        assert.throws(function() {
          mqtt.sendMethodResponse(response, null);
        });
      });
    });

    // Tests_SRS_NODE_DEVICE_MQTT_13_002: [ sendMethodResponse shall build an MQTT topic name in the format: $iothub/methods/res/<STATUS>/?$rid=<REQUEST ID>&<PROPERTIES> where <STATUS> is response.status. ]
    // Tests_SRS_NODE_DEVICE_MQTT_13_003: [ sendMethodResponse shall build an MQTT topic name in the format: $iothub/methods/res/<STATUS>/?$rid=<REQUEST ID>&<PROPERTIES> where <REQUEST ID> is response.requestId. ]
    // Tests_SRS_NODE_DEVICE_MQTT_13_004: [ sendMethodResponse shall build an MQTT topic name in the format: $iothub/methods/res/<STATUS>/?$rid=<REQUEST ID>&<PROPERTIES> where <PROPERTIES> is URL encoded. ]
    it('formats MQTT topic with status code', function(testCallback) {
      var mqtt = new Mqtt(fakeAuthenticationProvider, fakeMqttBase);
      mqtt.connect(function () {
        mqtt.sendMethodResponse({
          requestId: 'req1',
          status: 200,
          payload: null
        }, function () {
          assert.isTrue(fakeMqttBase.publish.calledOnce);
          assert.strictEqual(fakeMqttBase.publish.args[0][0], '$iothub/methods/res/200/?$rid=req1');
          testCallback();
        });
      });
    });

    // Tests_SRS_NODE_DEVICE_MQTT_13_006: [ If the MQTT publish fails then an error shall be returned via the done callback's first parameter. ]
    it('calls callback with error when mqtt publish fails', function(testCallback) {
      var testError = new Error('No connection to broker');
      var mqtt = new Mqtt(fakeAuthenticationProvider, fakeMqttBase);
      fakeMqttBase.publish = sinon.stub().callsArgWith(3, testError);

      mqtt.connect(function () {
        mqtt.sendMethodResponse({
          requestId: 'req1',
          status: 200,
          payload: null
        }, function (err) {
          assert.strictEqual(err.transportError, testError);
          testCallback();
        });
      });
    });

    // Tests_SRS_NODE_DEVICE_MQTT_13_007: [ If the MQTT publish is successful then the done callback shall be invoked passing null for the first parameter. ]
    it('calls callback with null when mqtt publish succeeds', function(testCallback) {
      // setup
      var mqtt = new Mqtt(fakeAuthenticationProvider, fakeMqttBase);

      // test
      mqtt.connect(function () {
        mqtt.sendMethodResponse({
          requestId: 'req1',
          status: 200,
          payload: null
        }, testCallback);
      });
    });

    /*Tests_SRS_NODE_DEVICE_MQTT_16_034: [The `sendMethodResponse` method shall fail with a `NotConnectedError` if the `MqttBase` object is not connected.]*/
    it('immediately fails and does not try to connect if the transport is disconnected', function (testCallback) {
      var fakeResponse = {
        requestId: 'req1',
        status: 200,
        payload: null
      };

      var mqtt = new Mqtt(fakeAuthenticationProvider, fakeMqttBase);
      mqtt.sendMethodResponse(fakeResponse, function (err) {
        assert.isTrue(fakeMqttBase.connect.notCalled);
        assert.instanceOf(err, errors.NotConnectedError);
        testCallback();
      });
    });
  });

  describe('#setOptions', function() {
    var fakeX509Options = { cert: 'cert', key: 'key'};
    var fakeConfig = {
      host: 'host',
      deviceId: 'deviceId',
      x509: fakeX509Options
    };

    var fakeX509AuthenticationProvider;

    beforeEach(function () {
      fakeX509AuthenticationProvider= {
        getDeviceCredentials: sinon.stub().callsArgWith(0, null, fakeConfig),
        setX509Options: sinon.stub()
      };
    });

    /*Tests_SRS_NODE_DEVICE_MQTT_16_011: [The `setOptions` method shall throw a `ReferenceError` if the `options` argument is falsy]*/
    [null, undefined].forEach(function(badOptions) {
      it('throws a ReferenceError if the `options` argument is \'' + badOptions + '\'', function() {
        var mqtt = new Mqtt(fakeX509AuthenticationProvider);
        assert.throws(function() {
          mqtt.setOptions(badOptions);
        }, ReferenceError);
      });
    });

    /*Tests_SRS_NODE_DEVICE_MQTT_16_015: [The `setOptions` method shall throw an `ArgumentError` if the `cert` property is populated but the device uses symmetric key authentication.]*/
    it('throws an ArgumentError if the options.cert property is set but the device is using symmetric key authentication', function() {
      var mqtt = new Mqtt(fakeAuthenticationProvider);
      assert.throws(function() {
        mqtt.setOptions(fakeX509Options);
      }, errors.ArgumentError);
    });

    /*Tests_SRS_NODE_DEVICE_MQTT_16_012: [The `setOptions` method shall update the existing configuration of the MQTT transport with the content of the `options` object.]*/
    it('updates the existing configuration with new options', function() {
      var mqtt = new Mqtt(fakeX509AuthenticationProvider);
      mqtt.setOptions(fakeX509Options);
      assert.strictEqual(fakeX509AuthenticationProvider.setX509Options.firstCall.args[0], fakeX509Options);
    });

    /*Tests_SRS_NODE_DEVICE_MQTT_16_013: [If a `done` callback function is passed as a argument, the `setOptions` method shall call it when finished with no arguments.]*/
    it('calls the `done` callback with no arguments when finished', function(done){
      var mqtt = new Mqtt(fakeX509AuthenticationProvider);
      mqtt.setOptions(fakeX509Options, done);
    });

    /*Tests_SRS_NODE_DEVICE_MQTT_16_014: [The `setOptions` method shall not throw if the `done` argument is not passed.]*/
    it('doesn\'t throw if `done` is not passed in the arguments', function() {
      var mqtt = new Mqtt(fakeX509AuthenticationProvider);
      assert.doesNotThrow(function() {
        mqtt.setOptions(fakeX509Options);
      });
    });

    /*Tests_SRS_NODE_DEVICE_MQTT_16_069: [The `setOptions` method shall obtain the current credentials by calling `getDeviceCredentials` on the `AuthenticationProvider` passed to the constructor as an argument.]*/
    it('calls getDeviceCredentials on the AuthenticationProvider', function (testCallback) {
      var mqtt = new Mqtt(fakeX509AuthenticationProvider);
      mqtt.setOptions(fakeX509Options, function () {
        assert.isTrue(fakeX509AuthenticationProvider.getDeviceCredentials.calledOnce);
        testCallback();
      });
    });

    /*Tests_SRS_NODE_DEVICE_MQTT_16_070: [The `setOptions` method shall call its callback with the error returned by `getDeviceCredentials` if it fails to return the credentials.]*/
    it('calls its callback with an error if AuthenticationProvider.getDeviceCredentials fails', function (testCallback) {
      var fakeError = new Error('fake');
      fakeX509AuthenticationProvider.getDeviceCredentials = sinon.stub().callsArgWith(0, fakeError);
      var mqtt = new Mqtt(fakeX509AuthenticationProvider);
      mqtt.setOptions(fakeX509Options, function (err) {
        assert.strictEqual(err, fakeError);
        testCallback();
      });
    });
  });

  describe('#connect', function() {
    /* Tests_SRS_NODE_DEVICE_MQTT_12_004: [The connect method shall call the connect method on MqttBase */
    it ('calls connect on the transport', function(testCallback) {
      var mqtt = new Mqtt(fakeAuthenticationProvider, fakeMqttBase);
      mqtt.connect(function(err, result) {
        assert(fakeMqttBase.connect.calledOnce);
        /*Tests_SRS_NODE_DEVICE_MQTT_16_020: [The `connect` method shall call its callback with a `null` error parameter and a `results.Connected` response if `MqttBase` successfully connects.]*/
        assert.instanceOf(result, results.Connected);
        testCallback();
      });
    });


    [
      /*Tests_SRS_NODE_DEVICE_MQTT_16_016: [If the connection string does not specify a `gatewayHostName` value, the `Mqtt` constructor shall initialize the `uri` property of the `config` object to `mqtts://<host>`.]*/
      {
        fieldNameToSet: null,
        fieldValueToSet: null,
        fieldNameToCheck: 'uri',
        fieldValueToCheck: 'mqtts://host.name'
      },
      /*Tests_SRS_NODE_DEVICE_MQTT_18_052: [ If a `moduleId` is specified in the connection string, the Mqtt constructor shall initialize the `clientId` property of the `config` object to '<deviceId>/<moduleId>'. ]*/
      {
        fieldNameToSet: 'moduleId',
        fieldValueToSet: 'moduleId',
        fieldNameToCheck: 'clientId',
        fieldValueToCheck: 'deviceId/moduleId'
      },
      /*Tests_SRS_NODE_DEVICE_MQTT_18_053: [ If a `moduleId` is not specified in the connection string, the Mqtt constructor shall initialize the `clientId` property of the `config` object to '<deviceId>'. ]*/
      {
        fieldNameToSet: null,
        fieldValueToSet: null,
        fieldNameToCheck: 'clientId',
        fieldValueToCheck: 'deviceId'
      },
      /*Tests_SRS_NODE_DEVICE_MQTT_18_054: [ If a `gatewayHostName` is specified in the connection string, the Mqtt constructor shall initialize the `uri` property of the `config` object to `mqtts://<gatewayhostname>`. ]*/
      {
        fieldNameToSet: 'gatewayHostName',
        fieldValueToSet: 'fakeGatewayHost',
        fieldNameToCheck: 'uri',
        fieldValueToCheck: 'mqtts://fakeGatewayHost'
      },
      /*Tests_SRS_NODE_DEVICE_MQTT_18_055: [ The Mqtt constructor shall initialize the `username` property of the `config` object to '<host>/<clientId>/api-version=<version>&DeviceClientType=<agentString>'. ]*/
      {
        fieldNameToSet: null,
        fieldValueToSet: null,
        fieldNameToCheck: 'username',
        fieldValueToCheck: 'host.name/deviceId/' + endpoint.versionQueryString().substr(1) + '&DeviceClientType=' + encodeURIComponent('azure-iot-device/' + packageJson.version)
      }
    ].forEach(function (testConfig) {
      it('sets the ' + testConfig.fieldNameToCheck + ' to \'' + testConfig.fieldValueToCheck + '\'', function (testCallback) {
        if (testConfig.fieldNameToSet) {
          fakeConfig[testConfig.fieldNameToSet] = testConfig.fieldValueToSet;
        }
        var mqtt = new Mqtt(fakeAuthenticationProvider, fakeMqttBase);
        mqtt.connect(function () {
          assert.strictEqual(fakeMqttBase.connect.firstCall.args[0][testConfig.fieldNameToCheck], testConfig.fieldValueToCheck);
          testCallback();
        });
      });
    });

    /* Tests_SRS_NODE_DEVICE_MQTT_18_026: When MqttBase fires an error event, the Mqtt object shall emit a disconnect event */
    it('registers to emit disconnect when an error received', function (testCallback) {
      var mqtt = new Mqtt(fakeAuthenticationProvider, fakeMqttBase);
      mqtt.on('disconnect', testCallback);
      mqtt.connect(function () {
        fakeMqttBase.emit('error');
      });
    });

    /*Tests_SRS_NODE_DEVICE_MQTT_16_018: [The `connect` method shall call its callback immediately if `MqttBase` is already connected.]*/
    it('calls the callback immediately if already connected', function (testCallback) {
      var mqtt = new Mqtt(fakeAuthenticationProvider, fakeMqttBase);
      mqtt.connect(function() {
        assert(fakeMqttBase.connect.calledOnce);
        mqtt.connect(function () {
          assert(fakeMqttBase.connect.calledOnce);
          testCallback();
        });
      });
    });

    /*Tests_SRS_NODE_DEVICE_MQTT_16_019: [The `connect` method shall calls its callback with an `Error` that has been translated from the `MqttBase` error using the `translateError` method if it fails to establish a connection.]*/
    it('calls the callback with an error if it fails to connect', function (testCallback) {
      var mqtt = new Mqtt(fakeAuthenticationProvider, fakeMqttBase);
      fakeMqttBase.connect = sinon.stub().callsArgWith(1, new Error('Not authorized'));
      mqtt.connect(function (err) {
        assert.instanceOf(err, errors.UnauthorizedError);
        testCallback();
      });
    });

    /*Tests_SRS_NODE_DEVICE_MQTT_16_067: [The `connect` method shall call the `getDeviceCredentials` method of the `AuthenticationProvider` object passed to the constructor to obtain the credentials of the device.]*/
    it('calls getDeviceCredentials on the AuthenticationProvider', function (testCallback) {
      var mqtt = new Mqtt(fakeAuthenticationProvider, fakeMqttBase);
      mqtt.connect(function () {
        assert.isTrue(fakeAuthenticationProvider.getDeviceCredentials.calledOnce);
        testCallback();
      });
    });

    /*Tests_SRS_NODE_DEVICE_MQTT_16_068: [The `connect` method shall call its callback with the error returned by `getDeviceCredentials` if it fails to return the device credentials.]*/
    it('calls its callback with an error if `getDeviceCredentials` returns an error', function (testCallback) {
      var fakeError = new Error('fake');
      var mqtt = new Mqtt(fakeAuthenticationProvider, fakeMqttBase);
      fakeAuthenticationProvider.getDeviceCredentials = sinon.stub().callsArgWith(0, fakeError);
      mqtt.connect(function (err) {
        assert.strictEqual(err, fakeError);
        testCallback();
      });
    });
  });

  describe('#disconnect', function () {
    /*Tests_SRS_NODE_DEVICE_MQTT_16_021: [The `disconnect` method shall call its callback immediately with a `null` argument and a `results.Disconnected` second argument if `MqttBase` is already disconnected.]*/
    it('calls the callback immediately if already disconnected', function (testCallback) {
      var mqtt = new Mqtt(fakeAuthenticationProvider, fakeMqttBase);
      mqtt.disconnect(function () {
        assert.isTrue(fakeMqttBase.connect.notCalled);
        assert.isTrue(fakeMqttBase.disconnect.notCalled);
        testCallback();
      });
    });

    /*Tests_SRS_NODE_DEVICE_MQTT_16_001: [The `disconnect` method should call the `disconnect` method on `MqttBase`.]*/
    /*Tests_SRS_NODE_DEVICE_MQTT_16_022: [The `disconnect` method shall call its callback with a `null` error parameter and a `results.Disconnected` response if `MqttBase` successfully disconnects if not disconnected already.]*/
    it('disconnects the transport if connected', function (testCallback) {
      var mqtt = new Mqtt(fakeAuthenticationProvider, fakeMqttBase);
      mqtt.connect(function () {
        mqtt.disconnect(function () {
          assert.isTrue(fakeMqttBase.disconnect.calledOnce);
          testCallback();
        });
      });
    });

    /*Tests_SRS_NODE_DEVICE_MQTT_16_001: [The `disconnect` method should call the `disconnect` method on `MqttBase`.]*/
    /*Tests_SRS_NODE_DEVICE_MQTT_16_022: [The `disconnect` method shall call its callback with a `null` error parameter and a `results.Disconnected` response if `MqttBase` successfully disconnects if not disconnected already.]*/
    it('disconnects the transport if connecting', function (testCallback) {
      fakeMqttBase.connect = sinon.stub(); // will block in 'connecting' state
      var mqtt = new Mqtt(fakeAuthenticationProvider, fakeMqttBase);
      mqtt.connect(function () {});
      mqtt.disconnect(function () {
        assert.isTrue(fakeMqttBase.disconnect.calledOnce);
        testCallback();
      });
    });
  });

  describe('#updateSharedAccessSignature', function () {
    /*Tests_SRS_NODE_DEVICE_MQTT_16_007: [The `updateSharedAccessSignature` method shall save the new shared access signature given as a parameter to its configuration.]*/
    it('does not require reconnecting if disconnected but uses the new shared access signature on subsequent calls', function (testCallback) {
      var newSas = 'newSas';
      var mqtt = new Mqtt(fakeAuthenticationProvider, fakeMqttBase);
      mqtt.updateSharedAccessSignature(newSas, function () {
        assert.isTrue(fakeMqttBase.connect.notCalled);
        assert.isTrue(fakeMqttBase.disconnect.notCalled);
        assert.isTrue(fakeAuthenticationProvider.updateSharedAccessSignature.calledWith(newSas));
        assert.isTrue(fakeAuthenticationProvider.getDeviceCredentials.notCalled);
        mqtt.connect(function () {
          assert.isTrue(fakeAuthenticationProvider.getDeviceCredentials.calledOnce);
        });
        testCallback();
      });
    });

    /*Tests_SRS_NODE_DEVICE_MQTT_16_009: [The `updateSharedAccessSignature` method shall call the `done` method with an `Error` object if `MqttBase.updateSharedAccessSignature` fails.]*/
    it('calls the callback with an error if it fails to reconnect the MQTT connection', function (testCallback) {
      var newSas = 'newSas';
      var mqtt = new Mqtt(fakeAuthenticationProvider, fakeMqttBase);
      mqtt.connect(function () {
        fakeMqttBase.updateSharedAccessSignature = sinon.stub().callsArgWith(1, new Error('Not authorized'));
        mqtt.updateSharedAccessSignature(newSas, function (err) {
          assert.isTrue(fakeMqttBase.connect.calledOnce);
          assert.instanceOf(err, errors.UnauthorizedError);
          testCallback();
        });
      });
    });

    /*Tests_SRS_NODE_DEVICE_MQTT_16_010: [The `updateSharedAccessSignature` method shall call the `done` callback with a `null` error object and a `SharedAccessSignatureUpdated` object with its `needToReconnect` property set to `false`, if `MqttBase.updateSharedAccessSignature` succeeds.]*/
    it('calls the callback and does not require the client to handle reconnection if it succeeds', function (testCallback) {
      var newSas = 'newSas';
      var mqtt = new Mqtt(fakeAuthenticationProvider, fakeMqttBase);
      mqtt.connect(function () {
        mqtt.updateSharedAccessSignature(newSas, function (err, result) {
          assert.isNotOk(err);
          /*Tests_SRS_NODE_DEVICE_MQTT_16_028: [The `updateSharedAccessSignature` method shall call the `updateSharedAccessSignature` method on the `MqttBase` object if it is connected.]*/
          assert.isTrue(fakeMqttBase.updateSharedAccessSignature.calledOnce);
          assert.instanceOf(result, results.SharedAccessSignatureUpdated);
          assert.isFalse(result.needToReconnect);
          testCallback();
        });
      });
    });
  });

  /*Tests_SRS_NODE_DEVICE_MQTT_16_005: [The `complete` method shall call the `done` callback given as argument immediately since all messages are automatically completed.]*/
  describe('#complete', function () {
    it('immediately calls the callback with a MessageCompleted result', function (testCallback) {
      var mqtt = new Mqtt(fakeAuthenticationProvider, fakeMqttBase);
      mqtt.complete(new Message('fake'), function (err, result)  {
        assert.isNotOk(err);
        assert.instanceOf(result, results.MessageCompleted);
        testCallback();
      });
    });
  });

  /*Tests_SRS_NODE_DEVICE_MQTT_16_004: [The `abandon` method shall throw because MQTT doesn’t support abandoning messages.]*/
  /*Tests_SRS_NODE_DEVICE_MQTT_16_006: [The `reject` method shall throw because MQTT doesn’t support rejecting messages.]*/
  /*Tests_SRS_NODE_DEVICE_MQTT_16_056: [The `sendEventBatch` method shall throw a `NotImplementedError`]*/
  /*Tests_SRS_NODE_DEVICE_MQTT_18_051: [`sendOutputEventBatch` shall throw a `NotImplementedError` exception. ]*/
  ['abandon', 'reject', 'sendEventBatch', 'sendOutputEventBatch'].forEach(function (method) {
    describe('#' + method, function ()  {
      it('throws a NotImplementedError', function () {
        var mqtt = new Mqtt(fakeAuthenticationProvider, fakeMqttBase);
        assert.throws(function () {
          mqtt[method](new Message('fake'), function () {});
        }, errors.NotImplementedError);
      });
    });
  });

  [
    {
      methodName: 'enableC2D',
<<<<<<< HEAD
      topicName: 'devices/deviceId/messages/devicebound/#'
    },
    {
      methodName: 'enableMethods',
      topicName: '$iothub/methods/POST/#'
    },
    {
      methodName: 'enableTwin',
      topicName: '$iothub/twin/res/#'
    },
    {
      methodName: 'enableInputMessages',
      moduleId: 'moduleId',
      topicName: 'devices/deviceId/modules/moduleId/inputs/#'
    },
=======
      topicName: 'devices/deviceId/messages/devicebound/#',
      qos: 1
     },
     {
      methodName: 'enableMethods',
      topicName: '$iothub/methods/POST/#',
      qos: 0
     }
>>>>>>> 432d075d
  ].forEach(function (testConfig) {
    describe('#' + testConfig.methodName, function () {
      beforeEach(function() {
        fakeConfig.moduleId = testConfig.moduleId;
      });

      it('connects the transport if necessary', function (testCallback) {
        var transport = new Mqtt(fakeAuthenticationProvider, fakeMqttBase);
        transport[testConfig.methodName](function (err) {
          /*Tests_SRS_NODE_DEVICE_MQTT_16_047: [`enableC2D` shall connect the MQTT connection if it is disconnected.]*/
          /*Tests_SRS_NODE_DEVICE_MQTT_16_038: [`enableMethods` shall connect the MQTT connection if it is disconnected.]*/
<<<<<<< HEAD
          /*Tests_SRS_NODE_DEVICE_MQTT_16_057: [`enableTwin` shall connect the MQTT connection if it is disconnected.]*/
          /*Tests_SRS_NODE_DEVICE_MQTT_18_059: [ `enableInputMessages` shall connect the MQTT connection if it is disconnected. ]*/
          assert.isTrue(fakeMqttBase.connect.calledOnce);
          /*Tests_SRS_NODE_DEVICE_MQTT_16_050: [`enableC2D` shall call its callback with no arguments when the `SUBACK` packet is received.]*/
          /*Tests_SRS_NODE_DEVICE_MQTT_16_051: [`enableMethods` shall call its callback with no arguments when the `SUBACK` packet is received.]*/
          /*Tests_SRS_NODE_DEVICE_MQTT_16_060: [`enableTwin` shall call its callback with no arguments when the `SUBACK` packet is received.]*/
          /*Tests_SRS_NODE_DEVICE_MQTT_18_062: [ `enableInputMessages` shall call its callback with no arguments when the `SUBACK` packet is received. ]*/
=======
          /*Tests_SRS_NODE_DEVICE_MQTT_16_057: [`enableTwinDesiredPropertiesUpdates` shall connect the MQTT connection if it is disconnected.]*/
          assert.isTrue(fakeMqttBase.connect.calledOnce);
          /*Tests_SRS_NODE_DEVICE_MQTT_16_050: [`enableC2D` shall call its callback with no arguments when the `SUBACK` packet is received.]*/
          /*Tests_SRS_NODE_DEVICE_MQTT_16_051: [`enableMethods` shall call its callback with no arguments when the `SUBACK` packet is received.]*/
>>>>>>> 432d075d
          assert.isUndefined(err);
          /*Tests_SRS_NODE_DEVICE_MQTT_16_049: [`enableC2D` shall subscribe to the MQTT topic for messages with a QoS of `1`.]*/
          /*Tests_SRS_NODE_DEVICE_MQTT_16_040: [`enableMethods` shall subscribe to the MQTT topic for direct methods.]*/
<<<<<<< HEAD
          /*Tests_SRS_NODE_DEVICE_MQTT_16_059: [`enableTwin` shall subscribe to the MQTT topics for twins.]*/
          /*Tests_SRS_NODE_DEVICE_MQTT_18_061: [ `enableInputMessages` shall subscribe to the MQTT topic for inputMessages. ]*/
          assert.equal(fakeMqttBase.subscribe.firstCall.args[0], testConfig.topicName);
=======
          assert.isTrue(fakeMqttBase.subscribe.calledWith(testConfig.topicName));
          assert.strictEqual(fakeMqttBase.subscribe.firstCall.args[1].qos, testConfig.qos);
>>>>>>> 432d075d
          testCallback();
        });
      });

      /*Tests_SRS_NODE_DEVICE_MQTT_16_048: [`enableC2D` shall calls its callback with an `Error` object if it fails to connect.]*/
      /*Tests_SRS_NODE_DEVICE_MQTT_16_039: [`enableMethods` shall calls its callback with an `Error` object if it fails to connect.]*/
<<<<<<< HEAD
      /*Tests_SRS_NODE_DEVICE_MQTT_16_058: [`enableTwin` shall calls its callback with an `Error` object if it fails to connect.]*/
      /*Tests_SRS_NODE_DEVICE_MQTT_18_060: [ `enableInputMessages` shall calls its callback with an `Error` object if it fails to connect. ]*/
=======
      /*Tests_SRS_NODE_DEVICE_MQTT_16_058: [`enableTwinDesiredPropertiesUpdates` shall calls its callback with an `Error` object if it fails to connect.]*/
>>>>>>> 432d075d
      it('calls its callback with an error if it fails to connect', function (testCallback) {
        var transport = new Mqtt(fakeAuthenticationProvider, fakeMqttBase);
        fakeMqttBase.connect = sinon.stub().callsArgWith(1, new Error('fake error'));
        transport[testConfig.methodName](function (err) {
          assert.isTrue(fakeMqttBase.connect.calledOnce);
          assert.instanceOf(err, Error);
          testCallback();
        });
      });

      /*Tests_SRS_NODE_DEVICE_MQTT_16_052: [`enableC2D` shall call its callback with an `Error` if subscribing to the topic fails.]*/
      /*Tests_SRS_NODE_DEVICE_MQTT_16_053: [`enableMethods` shall call its callback with an `Error` if subscribing to the topic fails.]*/
<<<<<<< HEAD
      /*Tests_SRS_NODE_DEVICE_MQTT_16_061: [`enableTwin` shall call its callback with an `Error` if subscribing to the topics fails.]*/
      /*Tests_SRS_NODE_DEVICE_MQTT_18_063: [ `enableInputMessages` shall call its callback with an `Error` if subscribing to the topic fails. ]*/
=======
      /*Tests_SRS_NODE_DEVICE_MQTT_16_061: [`enableTwinDesiredPropertiesUpdates` shall call its callback with an `Error` if subscribing to the topics fails.]*/
>>>>>>> 432d075d
      it('calls its callback with an error if subscribing fails', function (testCallback) {
        var transport = new Mqtt(fakeAuthenticationProvider, fakeMqttBase);
        fakeMqttBase.subscribe = sinon.stub().callsArgWith(2, new Error('fake error'));
        transport.connect(function () {
          transport[testConfig.methodName](function (err) {
            assert.isTrue(fakeMqttBase.subscribe.calledOnce);
            assert.instanceOf(err, Error);
            testCallback();
          });
        });
      });
    });
  });

  [
    { enableFeatureMethod: 'enableC2D', disableFeatureMethod: 'disableC2D' },
    { enableFeatureMethod: 'enableMethods', disableFeatureMethod: 'disableMethods' },
<<<<<<< HEAD
    { enableFeatureMethod: 'enableTwin', disableFeatureMethod: 'disableTwin' },
    { enableFeatureMethod: 'enableInputMessages', disableFeatureMethod: 'disableInputMessages', moduleId: 'moduleId' }
=======
    { enableFeatureMethod: 'enableTwinDesiredPropertiesUpdates', disableFeatureMethod: 'disableTwinDesiredPropertiesUpdates' }
>>>>>>> 432d075d
  ].forEach(function (testConfig) {
    describe('#' + testConfig.disableFeatureMethod, function () {
      beforeEach(function() {
        fakeConfig.moduleId = testConfig.moduleId;
      });

      /*Tests_SRS_NODE_DEVICE_MQTT_16_041: [`disableC2D` shall call its callback immediately if the MQTT connection is already disconnected.]*/
      /*Tests_SRS_NODE_DEVICE_MQTT_16_044: [`disableMethods` shall call its callback immediately if the MQTT connection is already disconnected.]*/
<<<<<<< HEAD
      /*Tests_SRS_NODE_DEVICE_MQTT_16_062: [`disableTwin` shall call its callback immediately if the MQTT connection is already disconnected.]*/
      /*Tests_SRS_NODE_DEVICE_MQTT_18_064: [ `disableInputMessages` shall call its callback immediately if the MQTT connection is already disconnected. ]*/
=======
      /*Tests_SRS_NODE_DEVICE_MQTT_16_062: [`disableTwinDesiredPropertiesUpdates` shall call its callback immediately if the MQTT connection is already disconnected.]*/
>>>>>>> 432d075d
      it('immediately calls its callback if the disconnected', function (testCallback) {
        var mqtt = new Mqtt(fakeAuthenticationProvider, fakeMqttBase);
        mqtt[testConfig.disableFeatureMethod](function () {
          assert.isTrue(fakeMqttBase.connect.notCalled);
          assert.isTrue(fakeMqttBase.disconnect.notCalled);
          testCallback();
        });
      });

      /*Tests_SRS_NODE_DEVICE_MQTT_16_043: [`disableC2D` shall call its callback with an `Error` if an error is received while unsubscribing.]*/
      /*Tests_SRS_NODE_DEVICE_MQTT_16_046: [`disableMethods` shall call its callback with an `Error` if an error is received while unsubscribing.]*/
<<<<<<< HEAD
      /*Tests_SRS_NODE_DEVICE_MQTT_16_065: [`disableTwin` shall call its callback with an `Error` if an error is received while unsubscribing.]*/
      /*Tests_SRS_NODE_DEVICE_MQTT_18_067: [ `disableInputMessages` shall call its callback with an `Error` if an error is received while unsubscribing. ]*/
=======
      /*Tests_SRS_NODE_DEVICE_MQTT_16_065: [`disableTwinDesiredPropertiesUpdates` shall call its callback with an `Error` if an error is received while unsubscribing.]*/
>>>>>>> 432d075d
      it('calls its callback with an error if it fails to unsubscribe', function (testCallback) {
        var transport = new Mqtt(fakeAuthenticationProvider, fakeMqttBase);
        fakeMqttBase.unsubscribe = sinon.stub().callsArgWith(1, new Error('fake error'));
        transport.connect(function () {
          transport[testConfig.enableFeatureMethod](function () {
            transport[testConfig.disableFeatureMethod](function (err) {
              /*Tests_SRS_NODE_DEVICE_MQTT_16_042: [`disableC2D` shall unsubscribe from the topic for C2D messages.]*/
              /*Tests_SRS_NODE_DEVICE_MQTT_16_045: [`disableMethods` shall unsubscribe from the topic for direct methods.]*/
              /*Tests_SRS_NODE_DEVICE_MQTT_16_063: [`disableTwinDesiredPropertiesUpdates` shall unsubscribe from the topics for twin messages.]*/
              assert.isTrue(fakeMqttBase.unsubscribe.called);
              assert.instanceOf(err, Error);
              testCallback();
            });
          });
        });
      });

      /*Tests_SRS_NODE_DEVICE_MQTT_16_054: [`disableC2D` shall call its callback with no arguments when the `UNSUBACK` packet is received.]*/
      /*Tests_SRS_NODE_DEVICE_MQTT_16_055: [`disableMethods` shall call its callback with no arguments when the `UNSUBACK` packet is received.]*/
<<<<<<< HEAD
      /*Tests_SRS_NODE_DEVICE_MQTT_16_064: [`disableTwin` shall call its callback with no arguments when the `UNSUBACK` packet is received.]*/
      /*Tests_SRS_NODE_DEVICE_MQTT_18_066: [ `disableInputMessages` shall call its callback with no arguments when the `UNSUBACK` packet is received. ]*/
=======
      /*Tests_SRS_NODE_DEVICE_MQTT_16_064: [`disableTwinDesiredPropertiesUpdates` shall call its callback with no arguments when the `UNSUBACK` packet is received.]*/
>>>>>>> 432d075d
      it('unsubscribes and calls its callback', function (testCallback) {
        var transport = new Mqtt(fakeAuthenticationProvider, fakeMqttBase);
        transport.connect(function () {
          transport[testConfig.enableFeatureMethod](function () {
            transport[testConfig.disableFeatureMethod](function (err) {
              /*Tests_SRS_NODE_DEVICE_MQTT_16_042: [`disableC2D` shall unsubscribe from the topic for C2D messages.]*/
              /*Tests_SRS_NODE_DEVICE_MQTT_16_045: [`disableMethods` shall unsubscribe from the topic for direct methods.]*/
<<<<<<< HEAD
              /*Tests_SRS_NODE_DEVICE_MQTT_16_063: [`disableTwin` shall unsubscribe from the topics for twin messages.]*/
              /*Tests_SRS_NODE_DEVICE_MQTT_18_065: [ `disableInputMessages` shall unsubscribe from the topic for inputMessages. ]*/
=======
              /*Tests_SRS_NODE_DEVICE_MQTT_16_063: [`disableTwinDesiredPropertiesUpdates` shall unsubscribe from the topics for twin messages.]*/
>>>>>>> 432d075d
              assert.isTrue(fakeMqttBase.unsubscribe.called);
              assert.isUndefined(err);
              testCallback();
            });
          });
        });
      });
    });
  });

  describe('#getTwin', function () {
    /*Tests_SRS_NODE_DEVICE_MQTT_16_075: [`getTwin` shall establish the MQTT connection by calling `connect` on the `MqttBase` object if it is disconnected.]*/
    it('connects the transport if disconnected', function () {
      var transport = new Mqtt(fakeAuthenticationProvider, fakeMqttBase);
      transport.getTwin(function () {});
      assert.isTrue(fakeMqttBase.connect.calledOnce);
    });

    /*Tests_SRS_NODE_DEVICE_MQTT_16_076: [`getTwin` shall call its callback with an error if it fails to connect the transport]*/
    it('calls the callback with an error if the transport fails to connect', function (testCallback) {
      fakeMqttBase.connect = sinon.stub().callsArgWith(1, new Error('fake'));
      var transport = new Mqtt(fakeAuthenticationProvider, fakeMqttBase);
      transport.getTwin(function (err) {
        assert.instanceOf(err, Error);
        testCallback();
      });
    });
    /*Tests_SRS_NODE_DEVICE_MQTT_16_077: [`getTwin` shall call the `getTwin` method on the `MqttTwinClient` object and pass it its callback.]*/
    it('calls getTwin on the MqttTwinClient object and passes its callback', function (testCallback) {
      var transport = new Mqtt(fakeAuthenticationProvider, fakeMqttBase);
      var fakeCallback = function () {};
      sinon.spy(transport._twinClient, 'getTwin');
      transport.connect(function () {
        transport.getTwin(fakeCallback);
        assert.isTrue(transport._twinClient.getTwin.calledOnce);
        assert.isTrue(transport._twinClient.getTwin.calledWith(fakeCallback));
        testCallback();
      });
    });
  });

  describe('#updateTwinReportedProperties', function () {
    var fakePatch = {
      fake: 'patch'
    };
    /*Tests_SRS_NODE_DEVICE_MQTT_16_078: [`updateTwinReportedProperties` shall establish the MQTT connection by calling `connect` on the `MqttBase` object if it is disconnected.]*/
    it('connects the transport if disconnected', function () {
      var transport = new Mqtt(fakeAuthenticationProvider, fakeMqttBase);
      transport.updateTwinReportedProperties(fakePatch, function () {});
      assert.isTrue(fakeMqttBase.connect.calledOnce);
    });

    /*Tests_SRS_NODE_DEVICE_MQTT_16_079: [`updateTwinReportedProperties` shall call its callback with an error if it fails to connect the transport.]*/
    it('calls the callback with an error if the transport fails to connect', function (testCallback) {
      fakeMqttBase.connect = sinon.stub().callsArgWith(1, new Error('fake'));
      var transport = new Mqtt(fakeAuthenticationProvider, fakeMqttBase);
      transport.updateTwinReportedProperties(fakePatch, function (err) {
        assert.instanceOf(err, Error);
        testCallback();
      });
    });

    /*Tests_SRS_NODE_DEVICE_MQTT_16_080: [`updateTwinReportedProperties` shall call the `updateTwinReportedProperties` method on the `MqttTwinClient` object and pass it its callback.]*/
    it('calls updateTwinReportedProperties on the MqttTwinClient object and passes its callback', function (testCallback) {
      var transport = new Mqtt(fakeAuthenticationProvider, fakeMqttBase);
      var fakeCallback = function () {};
      sinon.spy(transport._twinClient, 'updateTwinReportedProperties');
      transport.connect(function () {
        transport.updateTwinReportedProperties(fakePatch, fakeCallback);
        assert.isTrue(transport._twinClient.updateTwinReportedProperties.calledOnce);
        assert.isTrue(transport._twinClient.updateTwinReportedProperties.calledWith(fakePatch, fakeCallback));
        testCallback();
      });
    });
  });

  describe('#enableTwinDesiredPropertiesUpdates', function () {
    /*Tests_SRS_NODE_DEVICE_MQTT_16_057: [`enableTwinDesiredPropertiesUpdates` shall connect the MQTT connection if it is disconnected.]*/
    it('connects the transport if necessary', function (testCallback) {
      var transport = new Mqtt(fakeAuthenticationProvider, fakeMqttBase);
      transport.enableTwinDesiredPropertiesUpdates(function () {
        assert.isTrue(fakeMqttBase.connect.calledOnce);
        testCallback();
      });
    });

    /*Tests_SRS_NODE_DEVICE_MQTT_16_058: [`enableTwinDesiredPropertiesUpdates` shall calls its callback with an `Error` object if it fails to connect.]*/
    it('calls its callback with an error if connecting the transport fails', function (testCallback) {
      var fakeError = new Error('fake');
      var transport = new Mqtt(fakeAuthenticationProvider, fakeMqttBase);
      fakeMqttBase.connect = sinon.stub().callsArgWith(1, fakeError);
      transport.enableTwinDesiredPropertiesUpdates(function (err) {
        assert.strictEqual(err, fakeError);
        testCallback();
      });
    });

    /*Tests_SRS_NODE_DEVICE_MQTT_16_059: [`enableTwinDesiredPropertiesUpdates` shall call the `enableTwinDesiredPropertiesUpdates` on the `MqttTwinClient` object created by the constructor and pass it its callback.]*/
    it('calls \'enableTwinDesiredPropertiesUpdates\' on the MqttTwinClient and passes its callback', function () {
      var transport = new Mqtt(fakeAuthenticationProvider, fakeMqttBase);
      sinon.spy(transport._twinClient, 'enableTwinDesiredPropertiesUpdates');
      transport.connect(function () {
        var callback = function () {};
        transport.enableTwinDesiredPropertiesUpdates(callback);
        assert.isTrue(transport._twinClient.enableTwinDesiredPropertiesUpdates.calledOnce);
        assert.isTrue(transport._twinClient.enableTwinDesiredPropertiesUpdates.calledWith(callback));
      });
    });
  });

  describe('#disableTwinDesiredPropertiesUpdates', function () {
    /*Tests_SRS_NODE_DEVICE_MQTT_16_083: [`disableTwinDesiredPropertiesUpdates` shall call the `disableTwinDesiredPropertiesUpdates` on the `MqttTwinClient` object created by the constructor and pass it its callback.]*/
    it('calls \'disableTwinDesiredPropertiesUpdates\' on the MqttTwinClient and passes its callback', function () {
      var transport = new Mqtt(fakeAuthenticationProvider, fakeMqttBase);
      sinon.spy(transport._twinClient, 'disableTwinDesiredPropertiesUpdates');
      transport.connect(function () {
        var callback = function () {};
        transport.disableTwinDesiredPropertiesUpdates(callback);
        assert.isTrue(transport._twinClient.disableTwinDesiredPropertiesUpdates.calledOnce);
        assert.isTrue(transport._twinClient.disableTwinDesiredPropertiesUpdates.calledWith(callback));
      });
    });
  });

  describe('#on(\'twinDesiredPropertiesUpdate\'', function () {
    /*Tests_SRS_NODE_DEVICE_MQTT_16_081: [The `Mqtt` constructor shall subscribe to the `MqttTwinClient` `twinDesiredPropertiesUpdates`.]*/
    /*Tests_SRS_NODE_DEVICE_MQTT_16_082: [A `twinDesiredPropertiesUpdates` shall be emitted by the `Mqtt` object for each `twinDesiredPropertiesUpdates` event received from the `MqttTwinClient` with the same payload. **/
    it('re-emits events \'twinDesiredPropertiesUpdate\' emitted by the twin client', function (testCallback) {
      var fakePatch = {
        fake: 'patch'
      };

      var transport = new Mqtt(fakeAuthenticationProvider, fakeMqttBase);
      transport.on('twinDesiredPropertiesUpdate', function (patch) {
        assert.strictEqual(patch, fakePatch);
        testCallback();
      });

      transport._twinClient.emit('twinDesiredPropertiesUpdate', fakePatch);
    });
  });
});<|MERGE_RESOLUTION|>--- conflicted
+++ resolved
@@ -262,30 +262,9 @@
         });
       });
 
-<<<<<<< HEAD
       /*Tests_SRS_NODE_COMMON_MQTT_BASE_16_009: [** If the message has properties, the property keys and values shall be uri-encoded, then serialized and appended at the end of the topic with the following convention: `<key>=<value>&<key2>=<value2>&<key3>=<value3>(...)`.]*/
       /*Tests_SRS_NODE_DEVICE_MQTT_18_038: [ If the outputEvent message has properties, the property keys and values shall be uri-encoded, then serialized and appended at the end of the topic with the following convention: `<key>=<value>&<key2>=<value2>&<key3>=<value3>(...)`. ]*/
       it('correctly serializes properties on the topic', function(done) {
-=======
-    [
-      /*Tests_SRS_NODE_COMMON_MQTT_BASE_16_011: [The `sendEvent` method shall serialize the `messageId` property of the message as a key-value pair on the topic with the key `$.mid`.]*/
-      { propName: 'messageId', serializedAs: '%24.mid', fakeValue: 'fakeMessageId' },
-      /*Tests_SRS_NODE_COMMON_MQTT_BASE_16_012: [The `sendEvent` method shall serialize the `correlationId` property of the message as a key-value pair on the topic with the key `$.cid`.]*/
-      { propName: 'correlationId', serializedAs: '%24.cid', fakeValue: 'fakeCorrelationId' },
-      /*Tests_SRS_NODE_COMMON_MQTT_BASE_16_013: [The `sendEvent` method shall serialize the `userId` property of the message as a key-value pair on the topic with the key `$.uid`.]*/
-      { propName: 'userId', serializedAs: '%24.uid', fakeValue: 'fakeUserId' },
-      /*Tests_SRS_NODE_COMMON_MQTT_BASE_16_014: [The `sendEvent` method shall serialize the `to` property of the message as a key-value pair on the topic with the key `$.to`.]*/
-      { propName: 'to', serializedAs: '%24.to', fakeValue: 'fakeTo' },
-      /*Tests_SRS_NODE_COMMON_MQTT_BASE_16_015: [The `sendEvent` method shall serialize the `expiryTimeUtc` property of the message as a key-value pair on the topic with the key `$.exp`.]*/
-      { propName: 'expiryTimeUtc', serializedAs: '%24.exp', fakeValue: 'fakeDateString' },
-      { propName: 'expiryTimeUtc', serializedAs: '%24.exp', fakeValue: new Date(1970, 1, 1), fakeSerializedValue: encodeURIComponent(new Date(1970, 1, 1).toISOString()) },
-      /*Tests_SRS_NODE_DEVICE_MQTT_16_083: [The `sendEvent` method shall serialize the `contentEncoding` property of the message as a key-value pair on the topic with the key `$.ce`.]*/
-      { propName: 'contentEncoding', serializedAs: '%24.ce', fakeValue: 'utf-8' },
-      /*Tests_SRS_NODE_DEVICE_MQTT_16_084: [The `sendEvent` method shall serialize the `contentType` property of the message as a key-value pair on the topic with the key `$.ct`.]*/
-      { propName: 'contentType', serializedAs: '%24.ct', fakeValue: 'application/json', fakeSerializedValue: encodeURIComponent('application/json') }
-    ].forEach(function(testProperty) {
-      it('serializes Message.' + testProperty.propName + ' as ' + decodeURIComponent(testProperty.serializedAs) + ' on the topic', function(done) {
->>>>>>> 432d075d
         var testMessage = new Message('message');
         testMessage.properties.add('key1', 'value1');
         testMessage.properties.add('key2', 'value2');
@@ -329,7 +308,11 @@
         /*Tests_SRS_NODE_COMMON_MQTT_BASE_16_015: [The `sendEvent` method shall serialize the `expiryTimeUtc` property of the message as a key-value pair on the topic with the key `$.exp`.]*/
         /*Tests_SRS_NODE_DEVICE_MQTT_18_044: [ The `sendOutputEvent` method shall serialize the `expiryTimeUtc` property of the message as a key-value pair on the topic with the key `$.exp`. ]*/
         { propName: 'expiryTimeUtc', serializedAs: '%24.exp', fakeValue: 'fakeDateString' },
-        { propName: 'expiryTimeUtc', serializedAs: '%24.exp', fakeValue: new Date(1970, 1, 1), fakeSerializedValue: encodeURIComponent(new Date(1970, 1, 1).toISOString()) }
+        { propName: 'expiryTimeUtc', serializedAs: '%24.exp', fakeValue: new Date(1970, 1, 1), fakeSerializedValue: encodeURIComponent(new Date(1970, 1, 1).toISOString()) },
+        /*Tests_SRS_NODE_DEVICE_MQTT_16_083: [The `sendEvent` method shall serialize the `contentEncoding` property of the message as a key-value pair on the topic with the key `$.ce`.]*/
+        { propName: 'contentEncoding', serializedAs: '%24.ce', fakeValue: 'utf-8' },
+        /*Tests_SRS_NODE_DEVICE_MQTT_16_084: [The `sendEvent` method shall serialize the `contentType` property of the message as a key-value pair on the topic with the key `$.ct`.]*/
+        { propName: 'contentType', serializedAs: '%24.ct', fakeValue: 'application/json', fakeSerializedValue: encodeURIComponent('application/json') }
       ].forEach(function(testProperty) {
         it('serializes Message.' + testProperty.propName + ' as ' + decodeURIComponent(testProperty.serializedAs) + ' on the topic', function(done) {
           var testMessage = new Message('message');
@@ -800,32 +783,20 @@
   [
     {
       methodName: 'enableC2D',
-<<<<<<< HEAD
-      topicName: 'devices/deviceId/messages/devicebound/#'
+      topicName: 'devices/deviceId/messages/devicebound/#',
+      qos: 1
     },
     {
       methodName: 'enableMethods',
-      topicName: '$iothub/methods/POST/#'
-    },
-    {
-      methodName: 'enableTwin',
-      topicName: '$iothub/twin/res/#'
+      topicName: '$iothub/methods/POST/#',
+      qos: 0
     },
     {
       methodName: 'enableInputMessages',
       moduleId: 'moduleId',
-      topicName: 'devices/deviceId/modules/moduleId/inputs/#'
+      topicName: 'devices/deviceId/modules/moduleId/inputs/#',
+      qos: 1
     },
-=======
-      topicName: 'devices/deviceId/messages/devicebound/#',
-      qos: 1
-     },
-     {
-      methodName: 'enableMethods',
-      topicName: '$iothub/methods/POST/#',
-      qos: 0
-     }
->>>>>>> 432d075d
   ].forEach(function (testConfig) {
     describe('#' + testConfig.methodName, function () {
       beforeEach(function() {
@@ -837,43 +808,26 @@
         transport[testConfig.methodName](function (err) {
           /*Tests_SRS_NODE_DEVICE_MQTT_16_047: [`enableC2D` shall connect the MQTT connection if it is disconnected.]*/
           /*Tests_SRS_NODE_DEVICE_MQTT_16_038: [`enableMethods` shall connect the MQTT connection if it is disconnected.]*/
-<<<<<<< HEAD
-          /*Tests_SRS_NODE_DEVICE_MQTT_16_057: [`enableTwin` shall connect the MQTT connection if it is disconnected.]*/
+          /*Tests_SRS_NODE_DEVICE_MQTT_16_057: [`enableTwinDesiredPropertiesUpdates` shall connect the MQTT connection if it is disconnected.]*/
           /*Tests_SRS_NODE_DEVICE_MQTT_18_059: [ `enableInputMessages` shall connect the MQTT connection if it is disconnected. ]*/
           assert.isTrue(fakeMqttBase.connect.calledOnce);
           /*Tests_SRS_NODE_DEVICE_MQTT_16_050: [`enableC2D` shall call its callback with no arguments when the `SUBACK` packet is received.]*/
           /*Tests_SRS_NODE_DEVICE_MQTT_16_051: [`enableMethods` shall call its callback with no arguments when the `SUBACK` packet is received.]*/
-          /*Tests_SRS_NODE_DEVICE_MQTT_16_060: [`enableTwin` shall call its callback with no arguments when the `SUBACK` packet is received.]*/
           /*Tests_SRS_NODE_DEVICE_MQTT_18_062: [ `enableInputMessages` shall call its callback with no arguments when the `SUBACK` packet is received. ]*/
-=======
-          /*Tests_SRS_NODE_DEVICE_MQTT_16_057: [`enableTwinDesiredPropertiesUpdates` shall connect the MQTT connection if it is disconnected.]*/
-          assert.isTrue(fakeMqttBase.connect.calledOnce);
-          /*Tests_SRS_NODE_DEVICE_MQTT_16_050: [`enableC2D` shall call its callback with no arguments when the `SUBACK` packet is received.]*/
-          /*Tests_SRS_NODE_DEVICE_MQTT_16_051: [`enableMethods` shall call its callback with no arguments when the `SUBACK` packet is received.]*/
->>>>>>> 432d075d
           assert.isUndefined(err);
           /*Tests_SRS_NODE_DEVICE_MQTT_16_049: [`enableC2D` shall subscribe to the MQTT topic for messages with a QoS of `1`.]*/
           /*Tests_SRS_NODE_DEVICE_MQTT_16_040: [`enableMethods` shall subscribe to the MQTT topic for direct methods.]*/
-<<<<<<< HEAD
-          /*Tests_SRS_NODE_DEVICE_MQTT_16_059: [`enableTwin` shall subscribe to the MQTT topics for twins.]*/
           /*Tests_SRS_NODE_DEVICE_MQTT_18_061: [ `enableInputMessages` shall subscribe to the MQTT topic for inputMessages. ]*/
           assert.equal(fakeMqttBase.subscribe.firstCall.args[0], testConfig.topicName);
-=======
-          assert.isTrue(fakeMqttBase.subscribe.calledWith(testConfig.topicName));
           assert.strictEqual(fakeMqttBase.subscribe.firstCall.args[1].qos, testConfig.qos);
->>>>>>> 432d075d
           testCallback();
         });
       });
 
       /*Tests_SRS_NODE_DEVICE_MQTT_16_048: [`enableC2D` shall calls its callback with an `Error` object if it fails to connect.]*/
       /*Tests_SRS_NODE_DEVICE_MQTT_16_039: [`enableMethods` shall calls its callback with an `Error` object if it fails to connect.]*/
-<<<<<<< HEAD
-      /*Tests_SRS_NODE_DEVICE_MQTT_16_058: [`enableTwin` shall calls its callback with an `Error` object if it fails to connect.]*/
+      /*Tests_SRS_NODE_DEVICE_MQTT_16_058: [`enableTwinDesiredPropertiesUpdates` shall calls its callback with an `Error` object if it fails to connect.]*/
       /*Tests_SRS_NODE_DEVICE_MQTT_18_060: [ `enableInputMessages` shall calls its callback with an `Error` object if it fails to connect. ]*/
-=======
-      /*Tests_SRS_NODE_DEVICE_MQTT_16_058: [`enableTwinDesiredPropertiesUpdates` shall calls its callback with an `Error` object if it fails to connect.]*/
->>>>>>> 432d075d
       it('calls its callback with an error if it fails to connect', function (testCallback) {
         var transport = new Mqtt(fakeAuthenticationProvider, fakeMqttBase);
         fakeMqttBase.connect = sinon.stub().callsArgWith(1, new Error('fake error'));
@@ -886,12 +840,8 @@
 
       /*Tests_SRS_NODE_DEVICE_MQTT_16_052: [`enableC2D` shall call its callback with an `Error` if subscribing to the topic fails.]*/
       /*Tests_SRS_NODE_DEVICE_MQTT_16_053: [`enableMethods` shall call its callback with an `Error` if subscribing to the topic fails.]*/
-<<<<<<< HEAD
-      /*Tests_SRS_NODE_DEVICE_MQTT_16_061: [`enableTwin` shall call its callback with an `Error` if subscribing to the topics fails.]*/
+      /*Tests_SRS_NODE_DEVICE_MQTT_16_061: [`enableTwinDesiredPropertiesUpdates` shall call its callback with an `Error` if subscribing to the topics fails.]*/
       /*Tests_SRS_NODE_DEVICE_MQTT_18_063: [ `enableInputMessages` shall call its callback with an `Error` if subscribing to the topic fails. ]*/
-=======
-      /*Tests_SRS_NODE_DEVICE_MQTT_16_061: [`enableTwinDesiredPropertiesUpdates` shall call its callback with an `Error` if subscribing to the topics fails.]*/
->>>>>>> 432d075d
       it('calls its callback with an error if subscribing fails', function (testCallback) {
         var transport = new Mqtt(fakeAuthenticationProvider, fakeMqttBase);
         fakeMqttBase.subscribe = sinon.stub().callsArgWith(2, new Error('fake error'));
@@ -909,12 +859,8 @@
   [
     { enableFeatureMethod: 'enableC2D', disableFeatureMethod: 'disableC2D' },
     { enableFeatureMethod: 'enableMethods', disableFeatureMethod: 'disableMethods' },
-<<<<<<< HEAD
     { enableFeatureMethod: 'enableTwin', disableFeatureMethod: 'disableTwin' },
     { enableFeatureMethod: 'enableInputMessages', disableFeatureMethod: 'disableInputMessages', moduleId: 'moduleId' }
-=======
-    { enableFeatureMethod: 'enableTwinDesiredPropertiesUpdates', disableFeatureMethod: 'disableTwinDesiredPropertiesUpdates' }
->>>>>>> 432d075d
   ].forEach(function (testConfig) {
     describe('#' + testConfig.disableFeatureMethod, function () {
       beforeEach(function() {
@@ -923,12 +869,8 @@
 
       /*Tests_SRS_NODE_DEVICE_MQTT_16_041: [`disableC2D` shall call its callback immediately if the MQTT connection is already disconnected.]*/
       /*Tests_SRS_NODE_DEVICE_MQTT_16_044: [`disableMethods` shall call its callback immediately if the MQTT connection is already disconnected.]*/
-<<<<<<< HEAD
-      /*Tests_SRS_NODE_DEVICE_MQTT_16_062: [`disableTwin` shall call its callback immediately if the MQTT connection is already disconnected.]*/
+      /*Tests_SRS_NODE_DEVICE_MQTT_16_062: [`disableTwinDesiredPropertiesUpdates` shall call its callback immediately if the MQTT connection is already disconnected.]*/
       /*Tests_SRS_NODE_DEVICE_MQTT_18_064: [ `disableInputMessages` shall call its callback immediately if the MQTT connection is already disconnected. ]*/
-=======
-      /*Tests_SRS_NODE_DEVICE_MQTT_16_062: [`disableTwinDesiredPropertiesUpdates` shall call its callback immediately if the MQTT connection is already disconnected.]*/
->>>>>>> 432d075d
       it('immediately calls its callback if the disconnected', function (testCallback) {
         var mqtt = new Mqtt(fakeAuthenticationProvider, fakeMqttBase);
         mqtt[testConfig.disableFeatureMethod](function () {
@@ -940,12 +882,8 @@
 
       /*Tests_SRS_NODE_DEVICE_MQTT_16_043: [`disableC2D` shall call its callback with an `Error` if an error is received while unsubscribing.]*/
       /*Tests_SRS_NODE_DEVICE_MQTT_16_046: [`disableMethods` shall call its callback with an `Error` if an error is received while unsubscribing.]*/
-<<<<<<< HEAD
-      /*Tests_SRS_NODE_DEVICE_MQTT_16_065: [`disableTwin` shall call its callback with an `Error` if an error is received while unsubscribing.]*/
+      /*Tests_SRS_NODE_DEVICE_MQTT_16_065: [`disableTwinDesiredPropertiesUpdates` shall call its callback with an `Error` if an error is received while unsubscribing.]*/
       /*Tests_SRS_NODE_DEVICE_MQTT_18_067: [ `disableInputMessages` shall call its callback with an `Error` if an error is received while unsubscribing. ]*/
-=======
-      /*Tests_SRS_NODE_DEVICE_MQTT_16_065: [`disableTwinDesiredPropertiesUpdates` shall call its callback with an `Error` if an error is received while unsubscribing.]*/
->>>>>>> 432d075d
       it('calls its callback with an error if it fails to unsubscribe', function (testCallback) {
         var transport = new Mqtt(fakeAuthenticationProvider, fakeMqttBase);
         fakeMqttBase.unsubscribe = sinon.stub().callsArgWith(1, new Error('fake error'));
@@ -965,12 +903,8 @@
 
       /*Tests_SRS_NODE_DEVICE_MQTT_16_054: [`disableC2D` shall call its callback with no arguments when the `UNSUBACK` packet is received.]*/
       /*Tests_SRS_NODE_DEVICE_MQTT_16_055: [`disableMethods` shall call its callback with no arguments when the `UNSUBACK` packet is received.]*/
-<<<<<<< HEAD
-      /*Tests_SRS_NODE_DEVICE_MQTT_16_064: [`disableTwin` shall call its callback with no arguments when the `UNSUBACK` packet is received.]*/
+      /*Tests_SRS_NODE_DEVICE_MQTT_16_064: [`disableTwinDesiredPropertiesUpdates` shall call its callback with no arguments when the `UNSUBACK` packet is received.]*/
       /*Tests_SRS_NODE_DEVICE_MQTT_18_066: [ `disableInputMessages` shall call its callback with no arguments when the `UNSUBACK` packet is received. ]*/
-=======
-      /*Tests_SRS_NODE_DEVICE_MQTT_16_064: [`disableTwinDesiredPropertiesUpdates` shall call its callback with no arguments when the `UNSUBACK` packet is received.]*/
->>>>>>> 432d075d
       it('unsubscribes and calls its callback', function (testCallback) {
         var transport = new Mqtt(fakeAuthenticationProvider, fakeMqttBase);
         transport.connect(function () {
@@ -978,12 +912,8 @@
             transport[testConfig.disableFeatureMethod](function (err) {
               /*Tests_SRS_NODE_DEVICE_MQTT_16_042: [`disableC2D` shall unsubscribe from the topic for C2D messages.]*/
               /*Tests_SRS_NODE_DEVICE_MQTT_16_045: [`disableMethods` shall unsubscribe from the topic for direct methods.]*/
-<<<<<<< HEAD
-              /*Tests_SRS_NODE_DEVICE_MQTT_16_063: [`disableTwin` shall unsubscribe from the topics for twin messages.]*/
+              /*Tests_SRS_NODE_DEVICE_MQTT_16_063: [`disableTwinDesiredPropertiesUpdates` shall unsubscribe from the topics for twin messages.]*/
               /*Tests_SRS_NODE_DEVICE_MQTT_18_065: [ `disableInputMessages` shall unsubscribe from the topic for inputMessages. ]*/
-=======
-              /*Tests_SRS_NODE_DEVICE_MQTT_16_063: [`disableTwinDesiredPropertiesUpdates` shall unsubscribe from the topics for twin messages.]*/
->>>>>>> 432d075d
               assert.isTrue(fakeMqttBase.unsubscribe.called);
               assert.isUndefined(err);
               testCallback();
