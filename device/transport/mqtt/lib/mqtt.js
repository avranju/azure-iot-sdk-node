// Copyright (c) Microsoft. All rights reserved.
// Licensed under the MIT license. See LICENSE file in the project root for full license information.

'use strict';

require('es5-shim');
var Base = require('./mqtt_base.js');
var results = require('azure-iot-common').results;
var errors = require('azure-iot-common').errors;
var EventEmitter = require('events').EventEmitter;
var util = require('util');
var debug = require('debug')('device:mqtt');
var translateError = require('../lib/mqtt-translate-error.js');
var MqttTwinReceiver = require('../lib/mqtt-twin-receiver.js');

var TOPIC_RESPONSE_PUBLISH_FORMAT = "$iothub/%s/res/%d/?$rid=%s";

/**
 * @class        module:azure-iot-device-mqtt.Mqtt
 * @classdesc    Provides MQTT transport for the device [client]{@link module:azure-iot-device.Client} class.
 *
 * @param   {Object}    config  Configuration object derived from the connection string by the client.
 */
<<<<<<< HEAD
/*
 Codes_SRS_NODE_DEVICE_MQTT_12_001: [The `Mqtt` constructor shall accept the transport configuration structure
 Codes_SRS_NODE_DEVICE_MQTT_12_002: [The `Mqtt` constructor shall store the configuration structure in a member variable
*/
function Mqtt(config, provider) {
  EventEmitter.call(this);
  this._config = config;
  /* Codes_SRS_NODE_DEVICE_MQTT_18_025: [** If the `Mqtt` constructor receives a second parameter, it shall be used as a provider in place of mqtt.js **]**   */
  if (provider) {
    this._mqtt = new Base(provider);
  } else {
=======
/*Codes_SRS_NODE_DEVICE_MQTT_12_001: [The constructor shall accept the transport configuration structure.]*/
/*Codes_SRS_NODE_DEVICE_MQTT_12_002: [The constructor shall store the configuration structure in a member variable.]*/
/*Codes_SRS_NODE_DEVICE_MQTT_12_003: [The constructor shall create an base transport object and store it in a member variable.]*/
function Mqtt(config) {
  EventEmitter.call(this);
  this._config = config;
  /*Codes_SRS_NODE_DEVICE_MQTT_16_016: [The `Mqtt` constructor shall initialize the `uri` property of the `config` object to `mqtts://<host>`.]*/
  this._config.uri = "mqtts://" + config.host;
>>>>>>> 43edc062
  this._mqtt = new Base();
}
}

util.inherits(Mqtt, EventEmitter);

/**
 * @method              module:azure-iot-device-mqtt.Mqtt#connect
 * @description         Establishes the connection to the Azure IoT Hub instance using the MQTT protocol.
 *
 * @param {Function}    done   callback that shall be called when the connection is established.
 */
/* Codes_SRS_NODE_DEVICE_MQTT_12_004: [The connect method shall call the connect method on MqttTransport */
Mqtt.prototype.connect = function (done) {
  this._mqtt.connect(this._config, function (err, result) {
    if (err) {
      if (done) done(err);
    } else {
      this._mqtt.client.on('disconnect', function (err) {
        this.emit('disconnect', err);
      }.bind(this));
      if (done) done(null, result);
    }
  }.bind(this));
};

/**
 * @method              module:azure-iot-device-mqtt.Mqtt#disconnect
 * @description         Terminates the connection to the IoT Hub instance.
 *
 * @param {Function}    done      Callback that shall be called when the connection is terminated.
 */
/* Codes_SRS_NODE_DEVICE_MQTT_16_001: [The disconnect method should call the disconnect method on MqttTransport.] */
Mqtt.prototype.disconnect = function (done) {
  this._mqtt.disconnect(function (err, result) {
    if (done) done(err, result);
  });
};

/**
 * @method              module:azure-iot-device-mqtt.Mqtt#sendEvent
 * @description         Sends an event to the server.
 *
 * @param {Message}     message   Message used for the content of the event sent to the server.
 */
/* Codes_SRS_NODE_DEVICE_MQTT_12_005: [The sendEvent method shall call the publish method on MqttTransport */
Mqtt.prototype.sendEvent = function (message, done) {
  this._mqtt.publish(message, done);
};

/**
 * @method              module:azure-iot-device-mqtt.Mqtt#getReceiver
 * @description         Gets a receiver object that is used to receive and settle messages.
 *
 * @param {Function}    done   callback that shall be called with a receiver object instance.
 */

Mqtt.prototype.getReceiver = function (done) {
  this._mqtt.getReceiver(done);
};

/**
 * @method              module:azure-iot-device-mqtt.Mqtt#complete
 * @description         Settles the message as complete and calls the done callback with the result.
 *
 * @param {Message}     message     The message to settle as complete.
 * @param {Function}    done        The callback that shall be called with the error or result object.
 */
/*Codes_SRS_NODE_DEVICE_MQTT_16_005: [The ‘complete’ method shall call the callback given as argument immediately since all messages are automatically completed.]*/
Mqtt.prototype.complete = function (message, done) {
  done(null, new results.MessageCompleted());
};

/**
 * @method              module:azure-iot-device-mqtt.Mqtt#reject
 * @description         Settles the message as rejected and calls the done callback with the result.
 *
 * @throws {Error}      The MQTT transport does not support rejecting messages.
 */
/*Codes_SRS_NODE_DEVICE_MQTT_16_006: [The ‘reject’ method shall throw because MQTT doesn’t support rejecting messages.] */
Mqtt.prototype.reject = function () {
  throw new errors.NotImplementedError('the MQTT transport does not support rejecting messages.');
};

/**
 * @method              module:azure-iot-device-mqtt.Mqtt#abandon
 * @description         Settles the message as abandoned and calls the done callback with the result.
 *
 * @throws {Error}      The MQTT transport does not support rejecting messages.
 */
/*Codes_SRS_NODE_DEVICE_MQTT_16_004: [The ‘abandon’ method shall throw because MQTT doesn’t support abandoning messages.] */
Mqtt.prototype.abandon = function () {
  throw new errors.NotImplementedError('The MQTT transport does not support abandoning messages.');
};

/**
 * @method          module:azure-iot-device-mqtt.Mqtt#updateSharedAccessSignature
 * @description     This methods sets the SAS token used to authenticate with the IoT Hub service.
 *
 * @param {String}        sharedAccessSignature  The new SAS token.
 * @param {Function}      done      The callback to be invoked when `updateSharedAccessSignature` completes.
 */
Mqtt.prototype.updateSharedAccessSignature = function (sharedAccessSignature, done) {
  /*Codes_SRS_NODE_DEVICE_MQTT_16_008: [The updateSharedAccessSignature method shall disconnect the current connection operating with the deprecated token, and re-iniialize the transport object with the new connection parameters.]*/
  this._mqtt.disconnect(function (err) {
    if (err) {
      /*Codes_SRS_NODE_DEVICE_MQTT_16_009: [The updateSharedAccessSignature method shall call the `done` method with an Error object if updating the configuration or re-initializing the transport object.]*/
      if (done) done(err);
    } else {
      /*Codes_SRS_NODE_DEVICE_MQTT_16_007: [The updateSharedAccessSignature method shall save the new shared access signature given as a parameter to its configuration.]*/
      this._config.sharedAccessSignature = sharedAccessSignature;
      this._mqtt = new Base();
      /*Codes_SRS_NODE_DEVICE_MQTT_16_010: [The updateSharedAccessSignature method shall call the `done` callback with a null error object and a SharedAccessSignatureUpdated object as a result, indicating hat the client needs to reestablish the transport connection when ready.]*/
      done(null, new results.SharedAccessSignatureUpdated(true));
    }
  }.bind(this));
};

/**
 * @method          module:azure-iot-device-mqtt.Mqtt#setOptions
 * @description     This methods sets the MQTT specific options of the transport.
 *
 * @param {object}        options   Options to set.  Currently for MQTT these are the x509 cert, key, and optional passphrase properties. (All strings)
 * @param {Function}      done      The callback to be invoked when `setOptions` completes.
 */

Mqtt.prototype.setOptions = function (options, done) {
  /*Codes_SRS_NODE_DEVICE_MQTT_16_011: [The `setOptions` method shall throw a `ReferenceError` if the `options` argument is falsy]*/
  if (!options) throw new ReferenceError('The options parameter can not be \'' + options + '\'');
  /*Codes_SRS_NODE_DEVICE_MQTT_16_015: [The `setOptions` method shall throw an `ArgumentError` if the `cert` property is populated but the device uses symmetric key authentication.]*/
  if (this._config.sharedAccessSignature && options.cert) throw new errors.ArgumentError('Cannot set x509 options on a device that uses symmetric key authentication.');

  /*Codes_SRS_NODE_DEVICE_MQTT_16_012: [The `setOptions` method shall update the existing configuration of the MQTT transport with the content of the `options` object.]*/
  this._config.x509 = {
    cert: options.cert,
    key: options.key,
    passphrase: options.passphrase
  };

  /*Codes_SRS_NODE_DEVICE_MQTT_16_013: [If a `done` callback function is passed as a argument, the `setOptions` method shall call it when finished with no arguments.]*/
  /*Codes_SRS_NODE_DEVICE_MQTT_16_014: [The `setOptions` method shall not throw if the `done` argument is not passed.]*/
  if (done) done(null);
};

/**
 * @method          module:azure-iot-device-mqtt.Mqtt#sendTwinRequest
 * @description     Send a device-twin specific messager to the IoT Hub instance
 *
 * @param {String}        method    name of the method to invoke ('PUSH', 'PATCH', etc)
 * @param {String}        resource  name of the resource to act on (e.g. '/properties/reported/') with beginning and ending slashes
 * @param {Object}        properties  object containing name value pairs for request properties (e.g. { 'rid' : 10, 'index' : 17 })
 * @param {String}        body  body of request
 * @param {Function}      done  the callback to be invoked when this function completes.
 *
 * @throws {ReferenceError}   One of the required parameters is falsy
 * @throws {ArgumentError}  One of the parameters is an incorrect type
 */
Mqtt.prototype.sendTwinRequest = function(method, resource, properties, body, done) {

  /* Codes_SRS_NODE_DEVICE_MQTT_18_008: [** The `sendTwinRequest` method shall not throw `ReferenceError` if the `done` callback is falsy. **]** */

  /* Codes_SRS_NODE_DEVICE_MQTT_18_009: [** The `sendTwinRequest` method shall throw an `ReferenceError` if the `method` argument is falsy. **]** */
  /* Codes_SRS_NODE_DEVICE_MQTT_18_019: [** The `sendTwinRequest` method shall throw an `ReferenceError` if the `resource` argument is falsy. **]** */
  /* Codes_SRS_NODE_DEVICE_MQTT_18_011: [** The `sendTwinRequest` method shall throw an `ReferenceError` if the `properties` argument is falsy. **]** */
  /* Codes_SRS_NODE_DEVICE_MQTT_18_013: [** The `sendTwinRequest` method shall throw an `ReferenceError` if the `body` argument is falsy. **]** */
  if (!method || !resource || !properties ||  !body)
  {
    throw new ReferenceError('required parameter is missing');
  }

  /* Codes_SRS_NODE_DEVICE_MQTT_18_010: [** The `sendTwinRequest` method shall throw an `ArgumentError` if the `method` argument is not a string. **]** */
  /* Codes_SRS_NODE_DEVICE_MQTT_18_020: [** The `sendTwinRequest` method shall throw an `ArgumentError` if the `resource` argument is not a string. **]** */
  if (!util.isString(method) || !util.isString(resource))
  {
    throw new errors.ArgumentError('required string parameter is not a string');
  }

  /* Codes_SRS_NODE_DEVICE_MQTT_18_012: [** The `sendTwinRequest` method shall throw an `ArgumentError` if the `properties` argument is not a an object. **]** */
  if (!util.isObject(properties))  {
    throw new errors.ArgumentError('required properties parameter is not an object');
  }
  
  /* Codes_SRS_NODE_DEVICE_MQTT_18_022: [** The `propertyQuery` string shall be construced from the `properties` object. **]**   */
  var propString = '';
  Object.keys(properties).forEach(function(key) {
    /* Codes_SRS_NODE_DEVICE_MQTT_18_018: [** The `sendTwinRequest` method shall throw an `ArgumentError` if any members of the `properties` object fails to serialize to a string **]** */
    if (!util.isString(properties[key]) && !util.isNumber(properties[key]) && !util.isBoolean(properties[key])) {
      throw new errors.ArgumentError('required properties object has non-string properties');
    }
    
    /* Codes_SRS_NODE_DEVICE_MQTT_18_023: [** Each member of the `properties` object shall add another 'name=value&' pair to the `propertyQuery` string. **]**   */
    propString += (propString === '') ? '?' : '&';
    propString += key + '=' + properties[key];
  });

  /* Codes_SRS_NODE_DEVICE_MQTT_18_021: [** The topic name passed to the publish method shall be $iothub/twin/`method`/`resource`/?`propertyQuery` **]** */
  var topic = '$iothub/twin/' + method + resource + propString;

  /* Codes_SRS_NODE_DEVICE_MQTT_18_001: [** The `sendTwinRequest` method shall call the publish method on `MqttTransport`. **]** */
  /* Codes_SRS_NODE_DEVICE_MQTT_18_015: [** The `sendTwinRequest` shall publish the request with QOS=0, DUP=0, and Retain=0 **]** */
  this._mqtt.client.publish(topic, body.toString(), { qos: 0, retain: false }, function (err, puback) {
    if (done) {
      if (err) {
        /* Codes_SRS_NODE_DEVICE_MQTT_18_016: [** If an error occurs in the `sendTwinRequest` method, the `done` callback shall be called with the error as the first parameter. **]** */
        /* Codes_SRS_NODE_DEVICE_MQTT_18_024: [** If an error occurs, the `sendTwinRequest` shall use the MQTT `translateError` module to convert the mqtt-specific error to a transport agnostic error before passing it into the `done` callback. **]** */
        done(translateError(err));
      } else {
        /* Codes_SRS_NODE_DEVICE_MQTT_18_004: [** If a `done` callback is passed as an argument, The `sendTwinRequest` method shall call `done` after the body has been published. **]** */
        /* Codes_SRS_NODE_DEVICE_MQTT_18_017: [** If the `sendTwinRequest` method is successful, the first parameter to the `done` callback shall be null and the second parameter shall be a MessageEnqueued object. **]** */
        done(null, new results.MessageEnqueued(puback));
      }
    }
  }.bind(this));
};

function validateResponse(response) {
  if(!response) {
    throw new Error('Parameter \'response\' is falsy');
  }
  if(!(response.requestId)) {
    throw new Error('Parameter \'response.requestId\' is falsy');
  }
  if(typeof(response.requestId) === 'string' && response.requestId.length === 0) {
    throw new Error('Parameter \'response.requestId\' is an empty string');
  }
  if(typeof(response.requestId) !== 'string') {
    throw new Error('Parameter \'response.requestId\' is not a string.');
  }
  if(!(response.status)) {
    throw new Error('Parameter \'response.status\' is falsy');
  }
  if(typeof(response.status) !== 'number') {
    throw new Error('Parameter \'response.status\' is not a number');
  }
}

/**
 * @method            module:azure-iot-device-mqtt.Mqtt.Mqtt#sendMethodResponse
 * @description       Sends the response for a device method call to the service.
 *
 * @param {Object}   response     This is the `response` object that was
 *                                produced by the device client object when a
 *                                C2D device method call was received.
 * @param {Function} done         The callback to be invoked when the response
 *                                has been sent to the service.
 *
 * @throws {Error}                If the `response` parameter is falsy or does
 *                                not have the expected shape.
 */
Mqtt.prototype.sendMethodResponse = function(response, done) {
  // Codes_SRS_NODE_DEVICE_MQTT_13_001: [ sendMethodResponse shall throw an Error if response is falsy or does not conform to the shape defined by DeviceMethodResponse. ]
  validateResponse(response);

  // Codes_SRS_NODE_DEVICE_MQTT_13_002: [ sendMethodResponse shall build an MQTT topic name in the format: $iothub/methods/res/<STATUS>/?$rid=<REQUEST ID>&<PROPERTIES> where <STATUS> is response.status. ]
  // Codes_SRS_NODE_DEVICE_MQTT_13_003: [ sendMethodResponse shall build an MQTT topic name in the format: $iothub/methods/res/<STATUS>/?$rid=<REQUEST ID>&<PROPERTIES> where <REQUEST ID> is response.requestId. ]
  // Codes_SRS_NODE_DEVICE_MQTT_13_004: [ sendMethodResponse shall build an MQTT topic name in the format: $iothub/methods/res/<STATUS>/?$rid=<REQUEST ID>&<PROPERTIES> where <PROPERTIES> is URL encoded. ]

  var topicName = util.format(
    TOPIC_RESPONSE_PUBLISH_FORMAT,
    'methods',
    response.status,
    response.requestId
  );

  debug('sending response using topic: ' + topicName);
  // publish the response message
  this._mqtt.client.publish(topicName, JSON.stringify(response.payload), { qos: 0, retain: false }, function(err) {
    if(!!done && typeof(done) === 'function') {
      // Codes_SRS_NODE_DEVICE_MQTT_13_006: [ If the MQTT publish fails then an error shall be returned via the done callback's first parameter. ]
      // Codes_SRS_NODE_DEVICE_MQTT_13_007: [ If the MQTT publish is successful then the done callback shall be invoked passing null for the first parameter. ]
      done(!!err ? translateError(err) : null);
    }
  });
};

/**
 * @method          module:azure-iot-device-mqtt.Mqtt#getTwinReceiver
 * @description     Get a receiver object that handles C2D device-twin traffic
 *
 * @param {Function}  done      the callback to be invoked when this function completes.
 *
 * @throws {ReferenceError}   One of the required parameters is falsy
 */
Mqtt.prototype.getTwinReceiver = function(done) {
  /* Codes_SRS_NODE_DEVICE_MQTT_18_014: [** The `getTwinReceiver` method shall throw an `ReferenceError` if done is falsy **]**  */
  if (!done) {
    throw new ReferenceError('required parameter is missing');
  }

  /* Codes_SRS_NODE_DEVICE_MQTT_18_003: [** If a twin receiver for this endpoint doesn't exist, the `getTwinReceiver` method should create a new `MqttTwinReceiver` object. **]** */
  /* Codes_SRS_NODE_DEVICE_MQTT_18_002: [** If a twin receiver for this endpoint has already been created, the `getTwinReceiver` method should not create a new `MqttTwinReceiver` object. **]** */
  if (!this._twinReceiver) {
    this._twinReceiver = new MqttTwinReceiver(this._mqtt.client);
  }

  /* Codes_SRS_NODE_DEVICE_MQTT_18_005: [** The `getTwinReceiver` method shall call the `done` method after it completes **]** */
  /* Codes_SRS_NODE_DEVICE_MQTT_18_006: [** If a twin receiver for this endpoint did not previously exist, the `getTwinReceiver` method should return the a new `MqttTwinReceiver` object as the second parameter of the `done` function with null as the first parameter. **]** */
  /* Codes_SRS_NODE_DEVICE_MQTT_18_007: [** If a twin receiver for this endpoint previously existed, the `getTwinReceiver` method should return the preexisting `MqttTwinReceiver` object as the second parameter of the `done` function with null as the first parameter. **]** */
  done(null, this._twinReceiver);
  
};



module.exports = Mqtt;<|MERGE_RESOLUTION|>--- conflicted
+++ resolved
@@ -21,30 +21,22 @@
  *
  * @param   {Object}    config  Configuration object derived from the connection string by the client.
  */
-<<<<<<< HEAD
 /*
  Codes_SRS_NODE_DEVICE_MQTT_12_001: [The `Mqtt` constructor shall accept the transport configuration structure
  Codes_SRS_NODE_DEVICE_MQTT_12_002: [The `Mqtt` constructor shall store the configuration structure in a member variable
+ Codes_SRS_NODE_DEVICE_MQTT_12_003: [The Mqtt constructor shall create an base transport object and store it in a member variable.]
 */
 function Mqtt(config, provider) {
   EventEmitter.call(this);
   this._config = config;
-  /* Codes_SRS_NODE_DEVICE_MQTT_18_025: [** If the `Mqtt` constructor receives a second parameter, it shall be used as a provider in place of mqtt.js **]**   */
+  /*Codes_SRS_NODE_DEVICE_MQTT_16_016: [The Mqtt constructor shall initialize the `uri` property of the `config` object to `mqtts://<host>`.]*/  
+  this._config.uri = "mqtts://" + config.host;
+  /* Codes_SRS_NODE_DEVICE_MQTT_18_025: [ If the Mqtt constructor receives a second parameter, it shall be used as a provider in place of mqtt.js ]   */
   if (provider) {
     this._mqtt = new Base(provider);
   } else {
-=======
-/*Codes_SRS_NODE_DEVICE_MQTT_12_001: [The constructor shall accept the transport configuration structure.]*/
-/*Codes_SRS_NODE_DEVICE_MQTT_12_002: [The constructor shall store the configuration structure in a member variable.]*/
-/*Codes_SRS_NODE_DEVICE_MQTT_12_003: [The constructor shall create an base transport object and store it in a member variable.]*/
-function Mqtt(config) {
-  EventEmitter.call(this);
-  this._config = config;
-  /*Codes_SRS_NODE_DEVICE_MQTT_16_016: [The `Mqtt` constructor shall initialize the `uri` property of the `config` object to `mqtts://<host>`.]*/
-  this._config.uri = "mqtts://" + config.host;
->>>>>>> 43edc062
-  this._mqtt = new Base();
-}
+    this._mqtt = new Base();
+  }
 }
 
 util.inherits(Mqtt, EventEmitter);
