// Copyright (c) Microsoft. All rights reserved.
// Licensed under the MIT license. See LICENSE file in the project root for full license information.

'use strict';

import cron = require('node-crontab');
import * as dbg from 'debug';
const debug = dbg('azure-iot-device-http:Http');

import { EventEmitter } from 'events';
import { Http as Base } from 'azure-iot-http-base';
import { endpoint, errors, results, Message, AuthenticationProvider, AuthenticationType, TransportConfig } from 'azure-iot-common';
import { translateError } from './http_errors.js';
import { IncomingMessage } from 'http';
import { DeviceMethodResponse, Client, TwinProperties } from 'azure-iot-device';
import { X509AuthenticationProvider, SharedAccessSignatureAuthenticationProvider } from 'azure-iot-device';
<<<<<<< HEAD
import { DeviceClientOptions, HttpReceiverOptions as _clientReceiverOptions } from 'azure-iot-device';
=======
import { DeviceClientOptions, HttpReceiverOptions } from 'azure-iot-device';
>>>>>>> 973aeb1c

// tslint:disable-next-line:no-var-requires
const packageJson = require('../package.json');

const MESSAGE_PROP_HEADER_PREFIX = 'iothub-app-';

/*Codes_SRS_NODE_DEVICE_HTTP_05_009: [When any Http method receives an HTTP response with a status code >= 300, it shall invoke the done callback function with the following arguments:
err - the standard JavaScript Error object, with the Node.js http.ServerResponse object attached as the property response]*/
/*Codes_SRS_NODE_DEVICE_HTTP_05_010: [When any Http method receives an HTTP response with a status code < 300, it shall invoke the done callback function with the following arguments:
err - null
body - the body of the HTTP response
response - the Node.js http.ServerResponse object returned by the transport]*/
function handleResponse(done: (err?: Error, result?: results.MessageEnqueued) => void): (err?: Error, body?: any, response?: IncomingMessage) => void {
  return (err?: Error, body?: any, response?: IncomingMessage): void => {
    if (!err) {
      done(null, new results.MessageEnqueued(response));
    } else {
      const error = response ? translateError('Could not send message: ' + err.message, body, response) : err;
      done(error);
    }
  };
}

let defaultOptions: HttpReceiverOptions = {
  // 'interval' is a number, expressed in seconds. Default will poll for messages once per second.
  interval: 1,
  // 'at' is a Date object. Message(s) will be received at this time.
  at: null,
  // 'cron' is a cron string. Message(s) will be received according to the interval defined by the cron string.
  cron: null,
  // 'manualPolling' is a boolean indicating whether to receive only when the receive method is called.
  manualPolling: false,
  // 'drain' is a boolean indicating whether all messages should be received at the same time (as opposed to one at a time, if set to 'false')
  drain: true
};

/**
 * Provides the transport layer over HTTP for the {@link azure-iot-device.Client} object.
 *
 * This class is not meant to be used directly, instead passed to the {@link azure-iot-device.Client} class to be used as
 * a transport.
 */
/*Codes_SRS_NODE_DEVICE_HTTP_05_001: [The Http constructor shall accept an object with the following properties:
- `host` - (string) the fully-qualified DNS hostname of an IoT hub
- `deviceId` - (string) the name of the IoT hub, which is the first segment of hostname
and either:
- `sharedAccessSignature` - (string) a shared access signature generated from the credentials of a policy with the "device connect" permissions.
or:
- `x509` (object) an object with 3 properties: `cert`, `key` and `passphrase`, all strings, containing the necessary information to connect to the service.
]*/
export class Http extends EventEmitter implements Client.Transport {
  private _authenticationProvider: AuthenticationProvider;
  private _http: Base;
  private _opts: HttpReceiverOptions;
  private _cronObj: any;
  private _intervalObj: number;
  private _timeoutObj: number;
  private _receiverStarted: boolean;

  /**
   * @private
   * @constructor
   * @param config The configuration object.
   */
  constructor(authenticationProvider: AuthenticationProvider, http?: any) {
    super();
    this._authenticationProvider = authenticationProvider;
    this._http = http || new Base();

    this._opts = defaultOptions;
    this._receiverStarted = false;
  }

  /**
   * @private
   */
  connect(callback: (err?: Error, result?: results.Connected) => void): void {
    /*Codes_SRS_NODE_DEVICE_HTTP_16_028: [The `connect` method shall call its callback immediately with a `null` first argument and a `results.Connected` second argument.]*/
    callback(null, new results.Connected());
  }

  /**
   * @private
   */
  disconnect(callback: (err?: Error, result?: results.Disconnected) => void): void {
    if (this._receiverStarted) {
      /*Codes_SRS_NODE_DEVICE_HTTP_16_029: [The `disconnect` method shall disable the C2D message receiver if it is running. ]*/
      this.disableC2D((err) => {
        if (err) {
          /*Codes_SRS_NODE_DEVICE_HTTP_16_030: [The `disconnect` method shall call its callback with an `Error` if disabling the C2D message receiver generates an error. ]*/
          callback(err);
        } else {
          /*Codes_SRS_NODE_DEVICE_HTTP_16_031: [The `disconnect` method shall call its callback with a `null` first argument and a `results.Disconnected` second argument after successfully disabling the C2D receiver (if necessary). ]*/
          callback(null, new results.Disconnected());
        }
      });
    } else {
    /*Codes_SRS_NODE_DEVICE_HTTP_16_031: [The `disconnect` method shall call its callback with a `null` first argument and a `results.Disconnected` second argument after successfully disabling the C2D receiver (if necessary). ]*/
    callback(null, new results.Disconnected());
    }
  }

  /**
   * @private
   * @method          module:azure-iot-device-http.Http#sendEvent
   * @description     This method sends an event to the IoT Hub as the device indicated in the
   *                  `config` parameter.
   *
   * @param {Message}  message    The [message]{@linkcode module:common/message.Message}
   *                              to be sent.
   * @param {Object}  config      This is a dictionary containing the following keys
   *                              and values:
   *
   * | Key     | Value                                                   |
   * |---------|---------------------------------------------------------|
   * | host    | The host URL of the Azure IoT Hub                       |
   * | keyName | The identifier of the device that is being connected to |
   * | key     | The shared access key auth                              |
   *
   * @param {Function} done       The callback to be invoked when `sendEvent`
   *                              completes execution.
   */
  sendEvent(message: Message, done: (err?: Error, result?: results.MessageEnqueued) => void): void {
    /*Codes_SRS_NODE_DEVICE_HTTP_05_002: [The `sendEvent` method shall construct an HTTP request using information supplied by the caller, as follows:
    ```
    POST <config.host>/devices/<config.deviceId>/messages/events?api-version=<version> HTTP/1.1
    iothub-to: /devices/<config.deviceId>/messages/events
    User-Agent: <version string>
    Host: <config.host>

    <message>
    ```]*/
    /*Codes_SRS_NODE_DEVICE_HTTP_16_032: [All HTTP requests shall obtain the credentials necessary to execute the request by calling `getDeviceCredentials` on the `AuthenticationProvider` object passed to the `Http` constructor.]*/
    this._authenticationProvider.getDeviceCredentials((err, config) => {
      if (err) {
        /*Codes_SRS_NODE_DEVICE_HTTP_16_033: [if the `getDeviceCredentials` fails with an error, the Http request shall call its callback with that error]*/
        done(err);
      } else {
        const path = endpoint.eventPath(config.deviceId);
        let httpHeaders = {
          'iothub-to': path,
          'User-Agent': 'azure-iot-device/' + packageJson.version,
        };

        this._insertAuthHeaderIfNecessary(httpHeaders, config);

        for (let i = 0; i < message.properties.count(); i++) {
          const propItem = message.properties.getItem(i);
          /*Codes_SRS_NODE_DEVICE_HTTP_13_001: [ sendEvent shall add message properties as HTTP headers and prefix the key name with the string iothub-app. ]*/
          httpHeaders[MESSAGE_PROP_HEADER_PREFIX + propItem.key] = propItem.value;
        }

        if (message.messageId) {
          /*Codes_SRS_NODE_DEVICE_HTTP_16_014: [If the `message` object has a `messageId` property, the value of the property shall be inserted in the headers of the HTTP request with the key `IoTHub-MessageId`.]*/
          httpHeaders['IoTHub-MessageId'] = message.messageId;
        }

        if (message.correlationId) {
          /*Codes_SRS_NODE_DEVICE_HTTP_16_015: [If the `message` object has a `correlationId` property, the value of the property shall be inserted in the headers of the HTTP request with the key `IoTHub-CorrelationId`.]*/
          httpHeaders['IoTHub-CorrelationId'] = message.correlationId;
        }

        if (message.userId) {
          /*Codes_SRS_NODE_DEVICE_HTTP_16_016: [If the `message` object has a `userId` property, the value of the property shall be inserted in the headers of the HTTP request with the key `IoTHub-UserId`.]*/
          httpHeaders['IoTHub-UserId'] = message.userId;
        }

        if (message.to) {
          /*Codes_SRS_NODE_DEVICE_HTTP_16_017: [If the `message` object has a `to` property, the value of the property shall be inserted in the headers of the HTTP request with the key `IoTHub-To`.]*/
          httpHeaders['IoTHub-To'] = message.to;
        }

        if (message.expiryTimeUtc) {
          /*Codes_SRS_NODE_DEVICE_HTTP_16_018: [If the `message` object has a `expiryTimeUtc` property, the value of the property shall be inserted in the headers of the HTTP request with the key `IoTHub-Expiry`.]*/
          httpHeaders['IoTHub-Expiry'] = message.expiryTimeUtc;
        }

        if (message.ack) {
          /*Codes_SRS_NODE_DEVICE_HTTP_16_019: [If the `message` object has a `ack` property, the value of the property shall be inserted in the headers of the HTTP request with the key `IoTHub-Ack`.]*/
          httpHeaders['IoTHub-Ack'] = message.ack;
        }

        if (message.contentType) {
          /*Codes_SRS_NODE_DEVICE_HTTP_16_037: [If the `message` object has a `contentType` property, the value of the property shall be inserted in the headers of the HTTP request with the key `iothub-contenttype`.]*/
          httpHeaders['iothub-contenttype'] = message.contentType;
        }

        if (message.contentEncoding) {
          /*Codes_SRS_NODE_DEVICE_HTTP_16_038: [If the `message` object has a `contentEncoding` property, the value of the property shall be inserted in the headers of the HTTP request with the key `iothub-contentencoding`.]*/
          httpHeaders['iothub-contentencoding'] = message.contentEncoding;
        }

        /*Codes_SRS_NODE_DEVICE_HTTP_16_013: [If using x509 authentication the `Authorization` header shall not be set and the x509 parameters shall instead be passed to the underlying transpoort.]*/
        const request = this._http.buildRequest('POST', path + endpoint.versionQueryString(), httpHeaders, config.host, config.x509, handleResponse(done));

        request.write(message.getBytes());
        request.end();
      }
    });

  }

  /**
   * @private
   * @method          module:azure-iot-device-http.Http#sendEventBatch
   * @description     The `sendEventBatch` method sends a list of event messages to the IoT Hub
   *                  as the device indicated in the `config` parameter.
   * @param {array<Message>} messages   Array of [Message]{@linkcode module:common/message.Message}
   *                                    objects to be sent as a batch.
   * @param {Object}  config            This is a dictionary containing the
   *                                    following keys and values:
   *
   * | Key     | Value                                                   |
   * |---------|---------------------------------------------------------|
   * | host    | The host URL of the Azure IoT Hub                       |
   * | keyName | The identifier of the device that is being connected to |
   * | key     | The shared access key auth                              |
   *
   * @param {Function}      done      The callback to be invoked when
   *                                  `sendEventBatch` completes execution.
   */
  sendEventBatch(messages: Message[], done: (err?: Error, result?: results.MessageEnqueued) => void): void {
    /*Codes_SRS_NODE_DEVICE_HTTP_16_032: [All HTTP requests shall obtain the credentials necessary to execute the request by calling `getDeviceCredentials` on the `AuthenticationProvider` object passed to the `Http` constructor.]*/
    this._authenticationProvider.getDeviceCredentials((err, config) => {
      if (err) {
        /*Codes_SRS_NODE_DEVICE_HTTP_16_033: [if the `getDeviceCredentials` fails with an error, the Http request shall call its callback with that error]*/
        done(err);
      } else {
        const constructBatchBody = (messages: Message[]): string => {
          let body = '[';

          messages.forEach((message, index) => {
            const buffMsg = new Buffer(<any>message.getData());

            if (index > 0) body += ',';

            body += '{\"body\":\"' + buffMsg.toString('base64') + '\"';
            // Get the properties
            let propertyIdx = 0;
            let property = ',\"properties\":{';
            for (propertyIdx = 0; propertyIdx < message.properties.count(); propertyIdx++) {
              if (propertyIdx > 0)
                property += ',';
              const propItem = message.properties.getItem(propertyIdx);
              /*Codes_SRS_NODE_DEVICE_HTTP_13_002: [ sendEventBatch shall prefix the key name for all message properties with the string iothub-app. ]*/
              property += '\"' + MESSAGE_PROP_HEADER_PREFIX + propItem.key + '\":\"' + propItem.value + '\"';
            }
            if (propertyIdx > 0) {
              property += '}';
              body += property;
            }
            body += '}';
          });
          body += ']';
          return body;
        };

        /*Codes_SRS_NODE_DEVICE_HTTP_05_003: [The `sendEventBatch` method shall construct an HTTP request using information supplied by the caller, as follows:
        ```
        POST <config.host>/devices/<config.deviceId>/messages/events?api-version=<version> HTTP/1.1
        iothub-to: /devices/<config.deviceId>/messages/events
        User-Agent: <version string>
        Content-Type: application/vnd.microsoft.iothub.json
        Host: <config.host>

        {"body":"<Base64 Message1>","properties":{"<key>":"<value>"}},
        {"body":"<Base64 Message1>"}...
        ```]*/
        const path = endpoint.eventPath(config.deviceId);
        let httpHeaders = {
          'iothub-to': path,
          'Content-Type': 'application/vnd.microsoft.iothub.json',
          'User-Agent': 'azure-iot-device/' + packageJson.version
        };

        this._insertAuthHeaderIfNecessary(httpHeaders, config);

        /*Codes_SRS_NODE_DEVICE_HTTP_16_013: [If using x509 authentication the `Authorization` header shall not be set and the x509 parameters shall instead be passed to the underlying transpoort.]*/
        const request = this._http.buildRequest('POST', path + endpoint.versionQueryString(), httpHeaders, config.host, config.x509, handleResponse(done));
        const body = constructBatchBody(messages);
        request.write(body);
        request.end();
      }
    });
  }

  /**
   * @private
   * @method          module:azure-iot-device-http.Http#setOptions
   * @description     This methods sets the HTTP specific options of the transport.
   *
   * @param {Function}      done      The callback to be invoked when `setOptions` completes.
   */
  setOptions(options: DeviceClientOptions, done: (err?: Error, result?: any) => void): void {
    /*Codes_SRS_NODE_DEVICE_HTTP_16_011: [The HTTP transport should use the x509 settings passed in the `options` object to connect to the service if present.]*/
    if (options.hasOwnProperty('cert')) {
      (this._authenticationProvider as X509AuthenticationProvider).setX509Options({
        cert: options.cert,
        key: options.key,
        passphrase: options.passphrase
      });
    }

    /*Codes_SRS_NODE_DEVICE_HTTP_16_010: [`setOptions` should not throw if `done` has not been specified.]*/
    /*Codes_SRS_NODE_DEVICE_HTTP_16_005: [If `done` has been specified the `setOptions` method shall call the `done` callback with no arguments when successful.]*/
    /*Codes_SRS_NODE_DEVICE_HTTP_16_009: [If `done` has been specified the `setOptions` method shall call the `done` callback with a standard javascript `Error` object when unsuccessful.]*/
    this._http.setOptions(options);

    this._http.setOptions(options);

    // setOptions used to exist both on Http and HttpReceiver with different options class. In order not to break backward compatibility we have
    // to check what properties this options object has to figure out what to do with it.
    if (options.hasOwnProperty('http') && options.http.hasOwnProperty('receivePolicy')) {
      /*Codes_SRS_NODE_DEVICE_HTTP_16_004: [The `setOptions` method shall call the `setOptions` method of the HTTP Receiver with the content of the `http.receivePolicy` property of the `options` parameter.]*/
      this._setReceiverOptions(options.http.receivePolicy);
      if (done) done();
    } else if (options.hasOwnProperty('interval')
              || options.hasOwnProperty('at')
              || options.hasOwnProperty('cron')
              || options.hasOwnProperty('manualPolling')
              || options.hasOwnProperty('drain')) {
      this._setReceiverOptions(options as any);
<<<<<<< HEAD
      if (done) done();
=======
      calldoneifspecified();
>>>>>>> 973aeb1c
    }
  }

  /**
   * @private
   * @method          module:azure-iot-device-http.HttpReceiver#receive
   * @description     The receive method queries the IoT Hub immediately (as the device indicated in the
   *                  `config` constructor parameter) for the next message in the queue.
   */
  /*Codes_SRS_NODE_DEVICE_HTTP_05_004: [The receive method shall construct an HTTP request using information supplied by the caller, as follows:
  GET <config.host>/devices/<config.deviceId>/messages/devicebound?api-version=<version> HTTP/1.1
  Authorization: <config.sharedAccessSignature>
  iothub-to: /devices/<config.deviceId>/messages/devicebound
  User-Agent: <version string>
  Host: <config.host>
  ]*/
  receive(): void {
    /*Codes_SRS_NODE_DEVICE_HTTP_16_032: [All HTTP requests shall obtain the credentials necessary to execute the request by calling `getDeviceCredentials` on the `AuthenticationProvider` object passed to the `Http` constructor.]*/
    this._authenticationProvider.getDeviceCredentials((err, config) => {
      if (err) {
        /*Codes_SRS_NODE_DEVICE_HTTP_16_033: [if the `getDeviceCredentials` fails with an error, the Http request shall call its callback with that error]*/
        debug('Error while receiving: ' + err.toString());
        this.emit('error', err);
      } else {
        const path = endpoint.messagePath(config.deviceId);
        let httpHeaders = {
          'iothub-to': path,
          'User-Agent': 'azure-iot-device/' + packageJson.version
        };

        this._insertAuthHeaderIfNecessary(httpHeaders, config);

        /*Codes_SRS_NODE_DEVICE_HTTP_RECEIVER_16_017: [If opts.drain is true all messages in the queue should be pulled at once.]*/
        /*Codes_SRS_NODE_DEVICE_HTTP_RECEIVER_16_018: [If opts.drain is false, only one message shall be received at a time]*/
        const drainRequester = new EventEmitter();
        drainRequester.on('nextRequest', () => {
          const request = this._http.buildRequest('GET', path + endpoint.versionQueryString(), httpHeaders, config.host, config.x509, (err, body, res) => {
            if (!err) {
              if (body) {
                const msg = this._http.toMessage(res, body);
                if (this._opts.drain) {
                  drainRequester.emit('nextRequest');
                }
                this.emit('message', msg);
              }
            } else {
              (<any>err).response = res;
              (<any>err).responseBody = body;
              this.emit('error', err);
            }
          });
          request.end();
        });

        drainRequester.emit('nextRequest');
      }
    });
  }

  /**
   * @private
   * @method              module:azure-iot-device-http.Http#complete
   * @description         Settles the message as complete and calls the done callback with the result.
   *
   * @param {Message}     message     The message to settle as complete.
   * @param {Function}    done        The callback that shall be called with the error or result object.
   */
  complete(message: Message, done: (err?: Error, result?: results.MessageCompleted) => void): void {
    if (!message) throw new ReferenceError('Invalid message object.');
    this._sendFeedback('complete', message, done);
  }

  /**
   * @private
   * @method              module:azure-iot-device-http.Http#reject
   * @description         Settles the message as rejected and calls the done callback with the result.
   *
   * @param {Message}     message     The message to settle as rejected.
   * @param {Function}    done        The callback that shall be called with the error or result object.
   */
  reject(message: Message, done: (err?: Error, result?: results.MessageRejected) => void): void {
    if (!message) throw new ReferenceError('Invalid message object.');
    this._sendFeedback('reject', message, done);
  }

  /**
   * @private
   * @method              module:azure-iot-device-http.Http#abandon
   * @description         Settles the message as abandoned and calls the done callback with the result.
   *
   * @param {Message}     message     The message to settle as abandoned.
   * @param {Function}    done        The callback that shall be called with the error or result object.
   */
  abandon(message: Message, done: (err?: Error, result?: results.MessageAbandoned) => void): void {
    if (!message) throw new ReferenceError('Invalid message object.');
    this._sendFeedback('abandon', message, done);
  }

  /**
   * @private
   * @method          module:azure-iot-device-http.Http#updateSharedAccessSignature
   * @description     This methods sets the SAS token used to authenticate with the IoT Hub service.
   *
   * @param {String}        sharedAccessSignature  The new SAS token.
   * @param {Function}      done      The callback to be invoked when `updateSharedAccessSignature` completes.
   */
  updateSharedAccessSignature(sharedAccessSignature: string, done: (err?: Error, result?: results.SharedAccessSignatureUpdated) => void): void {
    /*Codes_SRS_NODE_DEVICE_HTTP_16_006: [The updateSharedAccessSignature method shall save the new shared access signature given as a parameter to its configuration.] */
    (this._authenticationProvider as SharedAccessSignatureAuthenticationProvider).updateSharedAccessSignature(sharedAccessSignature);

    /*Codes_SRS_NODE_DEVICE_HTTP_16_007: [The updateSharedAccessSignature method shall call the `done` callback with a null error object and a SharedAccessSignatureUpdated object as a result, indicating that the client does not need to reestablish the transport connection.] */
    done(null, new results.SharedAccessSignatureUpdated(false));
  }

  /**
   * @private
   */
  enableC2D(callback: (err?: Error) => void): void {
    if (!this._cronObj && !this._intervalObj && !this._timeoutObj) {
      if (this._opts.interval) {
        /*Codes_SRS_NODE_DEVICE_HTTP_RECEIVER_16_021: [If opts.interval is set, messages should be received repeatedly at that interval]*/
        this._intervalObj = setInterval(this.receive.bind(this), this._opts.interval * 1000); // this._opts.interval is in seconds but setInterval takes milliseconds.
        this._receiverStarted = true;
      } else if (this._opts.at) {
        /*Codes_SRS_NODE_DEVICE_HTTP_RECEIVER_16_003: [if opts.at is set, messages shall be received at the Date and time specified.]*/
        const at = new Date(this._opts.at).getTime();
        const diff = Math.max(at - Date.now(), 0);
        this._timeoutObj = setTimeout(this.receive.bind(this), diff);
        this._receiverStarted = true;
      } else if (this._opts.cron) {
        /*Codes_SRS_NODE_DEVICE_HTTP_RECEIVER_16_020: [If opts.cron is set messages shall be received according to the schedule described by the expression.]*/
        this._cronObj = cron.scheduleJob(this._opts.cron, this.receive.bind(this));
        this._receiverStarted = true;
      } else if (this._opts.manualPolling) {
        /*Codes_SRS_NODE_DEVICE_HTTP_RECEIVER_16_023: [If opts.manualPolling is true, messages shall be received only when receive() is called] */
        this._receiverStarted = true;
      }
    }
    callback();
  }

  /**
   * @private
   */
  disableC2D(callback: (err?: Error) => void): void {
    if (this._cronObj) {
      cron.cancelJob(this._cronObj);
      this._cronObj = null;
      this._receiverStarted = false;
    }

    if (this._intervalObj) {
      clearInterval(this._intervalObj);
      this._intervalObj = null;
      this._receiverStarted = false;
    }

    if (this._timeoutObj) {
      clearTimeout(this._timeoutObj);
      this._timeoutObj = null;
      this._receiverStarted = false;
    }

    if (this._opts.manualPolling) {
      this._receiverStarted = false;
    }
    callback();
  }

  /**
   * @private
   */
  getTwin(done: (err?: Error, twin?: TwinProperties) => void): void {
    /*Codes_SRS_NODE_DEVICE_HTTP_16_020: [`getTwin` shall throw a `NotImplementedError`.]*/
    throw new errors.NotImplementedError('Twin is not implemented over HTTP.');
  }

  /**
   * @private
   */
  updateTwinReportedProperties(done: (err?: Error) => void): void {
    /*Codes_SRS_NODE_DEVICE_HTTP_16_034: [`updateTwinReportedProperties` shall throw a `NotImplementedError`.]*/
    throw new errors.NotImplementedError('Twin is not implemented over HTTP.');
  }

  /**
   * @private
   */
  enableTwinDesiredPropertiesUpdates(done: (err?: Error) => void): void {
    /*Codes_SRS_NODE_DEVICE_HTTP_16_035: [`enableTwinDesiredPropertiesUpdates` shall throw a `NotImplementedError`.]*/
    throw new errors.NotImplementedError('Twin is not implemented over HTTP.');
  }

  /**
   * @private
   */
  disableTwinDesiredPropertiesUpdates(done: (err?: Error) => void): void {
    /*Codes_SRS_NODE_DEVICE_HTTP_16_036: [`disableTwinDesiredPropertiesUpdates` shall throw a `NotImplementedError`.]*/
    throw new errors.NotImplementedError('Twin is not implemented over HTTP.');
  }

  /**
   * @private
   */
  sendMethodResponse(response: DeviceMethodResponse, done?: (err?: Error, result?: any) => void): void {
    /*Codes_SRS_NODE_DEVICE_HTTP_16_024: [`sendMethodResponse` shall throw a `NotImplementedError`.]*/
    throw new errors.NotImplementedError('Direct methods are not implemented over HTTP.');
  }

  /**
   * @private
   */
  onDeviceMethod(methodName: string, methodCallback: (request: Client.MethodMessage, response: DeviceMethodResponse) => void): void {
    /*Codes_SRS_NODE_DEVICE_HTTP_16_025: [`onDeviceMethod` shall throw a `NotImplementedError`.]*/
    throw new errors.NotImplementedError('Direct methods are not implemented over HTTP.');
  }

  /**
   * @private
   */
  enableMethods(callback: (err?: Error) => void): void {
    /*Codes_SRS_NODE_DEVICE_HTTP_16_026: [`enableMethods` shall throw a `NotImplementedError`.]*/
    throw new errors.NotImplementedError('Direct methods are not implemented over HTTP.');
  }

  /**
   * @private
   */
  disableMethods(callback: (err?: Error) => void): void {
    /*Codes_SRS_NODE_DEVICE_HTTP_16_027: [`disableMethods` shall throw a `NotImplementedError`.]*/
    throw new errors.NotImplementedError('Direct methods are not implemented over HTTP.');
  }

  /**
   * @private
   */
  enableInputMessages(callback: (err?: Error) => void): void {
    /*Codes_SRS_NODE_DEVICE_HTTP_18_001: [`enableInputMessages` shall throw a `NotImplementedError`.]*/
    throw new errors.NotImplementedError('Input messages are not implemented over HTTP.');
  }

  /**
   * @private
   */
  disableInputMessages(callback: (err?: Error) => void): void {
    /*Codes_SRS_NODE_DEVICE_HTTP_18_002: [`disableInputMessages` shall throw a `NotImplementedError`.]*/
    throw new errors.NotImplementedError('Input messages are not implemented over HTTP.');
  }

  /**
   * @private
   */
  sendOutputEvent(outputName: string, message: Message, done: (err?: Error, result?: results.MessageEnqueued) => void): void {
    /*Codes_SRS_NODE_DEVICE_HTTP_18_003: [`sendOutputEvent` shall throw a `NotImplementedError`.]*/
    throw new errors.NotImplementedError('Output events are not implemented over HTTP.');
  }

  /**
   * @private
   */
  sendOutputEventBatch(outputName: string, messages: Message[], done: (err?: Error, result?: results.MessageEnqueued) => void): void {
    /*Codes_SRS_NODE_DEVICE_HTTP_18_004: [`sendOutputEventBatch` shall throw a `NotImplementedError`.]*/
    throw new errors.NotImplementedError('Output events are not implemented over HTTP.');
  }



  private _insertAuthHeaderIfNecessary(headers: { [key: string]: string }, credentials: TransportConfig): void {
    if (this._authenticationProvider.type === AuthenticationType.Token) {
      /*Codes_SRS_NODE_DEVICE_HTTP_16_012: [If using a shared access signature for authentication, the following additional header should be used in the HTTP request:
      ```
      Authorization: <config.sharedAccessSignature>
      ```]*/
    /*Codes_SRS_NODE_DEVICE_HTTP_RECEIVER_16_030: [If using x509 authentication the `Authorization` header shall not be set and the x509 parameters shall instead be passed to the underlying transpoort.]*/
    headers.Authorization = credentials.sharedAccessSignature.toString();
    }
  }

  /**
   * @private
   * This method sends the feedback action to the IoT Hub.
   *
   * @param {String}  action    This parameter must be equal to one of the
   *                            following possible values:
   *
   * | Value    | Action                                                                                  |
   * |----------|-----------------------------------------------------------------------------------------|
   * | abandon  | Directs the IoT Hub to re-enqueue a message so it may be received again later.          |
   * | reject   | Directs the IoT Hub to delete a message from the queue and record that it was rejected. |
   * | complete | Directs the IoT Hub to delete a message from the queue and record that it was accepted. |
   *
   * @param {String}        message   The message for which feedback is being sent.
   * @param {Function}      done      The callback to be invoked when
   *                                  `sendFeedback` completes execution.
   */
  private _sendFeedback(action: 'abandon' | 'reject' | 'complete', message: Message, done: (err?: Error, result?: any) => void): void {
    /*Codes_SRS_NODE_DEVICE_HTTP_16_032: [All HTTP requests shall obtain the credentials necessary to execute the request by calling `getDeviceCredentials` on the `AuthenticationProvider` object passed to the `Http` constructor.]*/
    this._authenticationProvider.getDeviceCredentials((err, config) => {
      if (err) {
        /*Codes_SRS_NODE_DEVICE_HTTP_16_033: [if the `getDeviceCredentials` fails with an error, the Http request shall call its callback with that error]*/
        done(err);
      } else {
        let method;
        let resultConstructor = null;
        let path = endpoint.feedbackPath(config.deviceId, message.lockToken);
        let httpHeaders = {
          'If-Match': message.lockToken,
          'User-Agent': 'azure-iot-device/' + packageJson.version
        };

        this._insertAuthHeaderIfNecessary(httpHeaders, config);

        /*Codes_SRS_NODE_DEVICE_HTTP_RECEIVER_16_009: [abandon shall construct an HTTP request using information supplied by the caller, as follows:
        POST <config.host>/devices/<config.deviceId>/messages/devicebound/<lockToken>/abandon?api-version=<version> HTTP/1.1
        Authorization: <config.sharedAccessSignature>
        If-Match: <lockToken>
        Host: <config.host>]
        */
        if (action === 'abandon') {
          path += '/abandon' + endpoint.versionQueryString();
          method = 'POST';
          resultConstructor = results.MessageAbandoned;
        } else if (action === 'reject') {
          /*Codes_SRS_NODE_DEVICE_HTTP_RECEIVER_16_010: [reject shall construct an HTTP request using information supplied by the caller, as follows:
          DELETE <config.host>/devices/<config.deviceId>/messages/devicebound/<lockToken>?api-version=<version>&reject HTTP/1.1
          Authorization: <config.sharedAccessSignature>
          If-Match: <lockToken>
          Host: <config.host>]*/
          path += endpoint.versionQueryString() + '&reject';
          method = 'DELETE';
          resultConstructor = results.MessageRejected;
        } else {
          /*Codes_SRS_NODE_DEVICE_HTTP_RECEIVER_16_011: [complete shall construct an HTTP request using information supplied by the caller, as follows:
          DELETE <config.host>/devices/<config.deviceId>/messages/devicebound/<lockToken>?api-version=<version> HTTP/1.1
          Authorization: <config.sharedAccessSignature>
          If-Match: <lockToken>
          Host: <config.host>]*/
          path += endpoint.versionQueryString();
          method = 'DELETE';
          resultConstructor = results.MessageCompleted;
        }

        /*Codes_SRS_NODE_DEVICE_HTTP_05_008: [If any Http method encounters an error before it can send the request, it shall invoke the done callback function and pass the standard JavaScript Error object with a text description of the error (err.message).]*/
        const request = this._http.buildRequest(method, path, httpHeaders, config.host, config.x509, (err, body, response) => {
          if (done) {
            if (!err && response.statusCode === 204) {
              const result = new resultConstructor(response);
              done(null, result);
            } else {
              (<any>err).response = response;
              (<any>err).responseBody = body;
              done(err);
            }
          }
        });

        request.end();
      }
    });
  }

  /** @private
   * @method          module:azure-iot-device-http.HttpReceiver#setOptions
   * @description     This method sets the options defining how the receiver object should poll the IoT Hub service to get messages.
   *                  There is only one instance of the receiver object. If the receiver has already been created, calling setOptions will
   *                  change the options of the existing instance and restart it.
   *
   * @param {Object} opts Receiver options formatted as: { interval: (Number), at: (Date), cron: (string), drain: (Boolean) }
   */
  /*Codes_SRS_NODE_DEVICE_HTTP_RECEIVER_16_001: [The setOptions method shall accept an argument formatted as such:
  {
      interval: (Number),
      at: (Date)
      cron: (string)
      drain: (Boolean)
  }]*/
  private _setReceiverOptions(opts?: HttpReceiverOptions): void {
    /*Codes_SRS_NODE_DEVICE_HTTP_RECEIVER_16_019: [If the receiver is already running with a previous configuration, the existing receiver should be restarted with the new configuration]*/
    const restartReceiver = this._receiverStarted;
    if (this._receiverStarted) {
      this.disableC2D(() => {
        debug('Http c2d message polling disabled');
      });
    }

    if (!opts) {
      this._opts = defaultOptions;
    }

    /*Codes_SRS_NODE_DEVICE_HTTP_RECEIVER_16_008: [Only one of the interval, at, and cron fields should be populated: if more than one is populated, an ArgumentError shall be thrown.]*/
    if ((opts.interval && opts.cron) ||
        (opts.interval && opts.at) ||
        (opts.interval && opts.manualPolling) ||
        (opts.at && opts.cron) ||
        (opts.at && opts.manualPolling) ||
        (opts.cron && opts.manualPolling)) {
      throw new errors.ArgumentError('Only one of the (interval|at|cron) fields should be set.');
    }

    /*Codes_SRS_NODE_DEVICE_HTTP_RECEIVER_16_002: [opts.interval is not a number, an ArgumentError should be thrown.]*/
    if (opts.interval && typeof (opts.interval) !== 'number') {
      throw new errors.ArgumentError('The \'interval\' parameter must be a number');
    }

    /*Codes_SRS_NODE_DEVICE_HTTP_RECEIVER_16_005: [If opts.interval is a negative number, an ArgumentError should be thrown.]*/
    if (opts.interval && opts.interval <= 0) {
      throw new errors.ArgumentError('the \'interval\' parameter must be strictly greater than 0 (zero)');
    }

    /*Codes_SRS_NODE_DEVICE_HTTP_RECEIVER_16_022: [If opts.at is not a Date object, an ArgumentError should be thrown]*/
    if (opts.at && !(opts.at instanceof Date)) {
      throw new errors.ArgumentError('The \'at\' parameter must be a Date');
    }

    /*Codes_SRS_NODE_DEVICE_HTTP_RECEIVER_16_004: [if opts.cron is set it shall be a string that can be interpreted as a cron expression]*/
    if (opts.cron && typeof (opts.cron) !== 'string') {
      throw new errors.ArgumentError('The \'at\' parameter must be a String and use the cron syntax (see https://www.npmjs.com/package/node-crontab)');
    }

    this._opts = opts;

    /*Codes_SRS_NODE_DEVICE_HTTP_RECEIVER_16_019: [If the receiver is already running with a previous configuration, the existing receiver should be restarted with the new configuration]*/
    if (restartReceiver) {
      this.enableC2D(() => {
        debug('Http c2d message polling enabled');
      });
    }
  }
}
<<<<<<< HEAD

/**
 * @deprecated use {@link azure-iot-device:HttpReceiverOptions} instead.
 */
export interface HttpReceiverOptions extends _clientReceiverOptions {

}
=======
>>>>>>> 973aeb1c
<|MERGE_RESOLUTION|>--- conflicted
+++ resolved
@@ -14,11 +14,7 @@
 import { IncomingMessage } from 'http';
 import { DeviceMethodResponse, Client, TwinProperties } from 'azure-iot-device';
 import { X509AuthenticationProvider, SharedAccessSignatureAuthenticationProvider } from 'azure-iot-device';
-<<<<<<< HEAD
-import { DeviceClientOptions, HttpReceiverOptions as _clientReceiverOptions } from 'azure-iot-device';
-=======
 import { DeviceClientOptions, HttpReceiverOptions } from 'azure-iot-device';
->>>>>>> 973aeb1c
 
 // tslint:disable-next-line:no-var-requires
 const packageJson = require('../package.json');
@@ -341,11 +337,7 @@
               || options.hasOwnProperty('manualPolling')
               || options.hasOwnProperty('drain')) {
       this._setReceiverOptions(options as any);
-<<<<<<< HEAD
-      if (done) done();
-=======
       calldoneifspecified();
->>>>>>> 973aeb1c
     }
   }
 
@@ -775,13 +767,4 @@
     }
   }
 }
-<<<<<<< HEAD
-
-/**
- * @deprecated use {@link azure-iot-device:HttpReceiverOptions} instead.
- */
-export interface HttpReceiverOptions extends _clientReceiverOptions {
-
-}
-=======
->>>>>>> 973aeb1c
+
