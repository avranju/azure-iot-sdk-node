# azure-iot-device.Twin Requirements

## Overview
azure-iot-device.Twin provides access to the Device Twin functionaliy of IoTHub.

## Public Interface

```typescript
class Twin extends EventEmitter {
<<<<<<< HEAD
  constructor(transport: Client.Transport);
=======
  constructor(transport: Client.Transport, retryPolicy: RetryPolicy, maxOperationTimeout: number);
>>>>>>> e2259b12
  get(callback: (err: Error, twin?: Twin) => void): void;
  properties: {
    reported: {
      [key: string]: any,
      update: ((err?: Error) => void): void;
    },
    desired: {
      [key: string]: any
    }
  }
}
```

### constructor(transport: Client.Transport);
<<<<<<< HEAD

**SRS_NODE_DEVICE_TWIN_16_001: [** The `Twin` constructor shall subscribe to the `onDesiredPropertiesUpdate` event off the `transport` object. **]**

### get(callback: (err: Error, twin?: Twin) => void): void;

**SRS_NODE_DEVICE_TWIN_16_002: [** The `get` method shall call the `getTwin` method of the `Transport` object with a callback. **]**

**SRS_NODE_DEVICE_TWIN_16_003: [** If the callback passed to the `getTwin` method is called with an error, the `callback` passed to the call to the `get` method shall be called with that error. **]**

**SRS_NODE_DEVICE_TWIN_16_004: [** If the callback passed to the `getTwin` method is called with no error and a `TwinProperties` object, these properties shall be merged with the current instance properties. **]**

**SRS_NODE_DEVICE_TWIN_16_005: [** Once the properties have been merged the `callback` method passed to the call to `get` shall be called with a first argument that is `null` and a second argument that is the current `Twin` instance (`this`). **]**

**SRS_NODE_DEVICE_TWIN_16_006: [** For each desired property that is part of the `TwinProperties` object received, an event named after the path to this property shall be fired. **]**

### properties.reported.update(state: any, done: (err?: null) => void): void;
`update` is a method which application developers use to send reported state to the service.

**SRS_NODE_DEVICE_TWIN_16_007: [** The `update` method shall call the `updateReportedProperties` method of the `Transport` object and pass it the patch object and a callback accepting an error as argument. **]**

**SRS_NODE_DEVICE_TWIN_16_008: [** If the callback passed to the transport is called with an error, the `callback` argument of the `update` method shall be called with that error. **]**

**SRS_NODE_DEVICE_TWIN_18_031: [** If the callback passed to the transport is called with no error, the  `properties.reported.update` shall merge the contents of the patch object into `properties.reported` **]**
=======

**SRS_NODE_DEVICE_TWIN_16_001: [** The `Twin` constructor shall subscribe to the `onDesiredPropertiesUpdate` event off the `transport` object. **]**

### get(callback: (err: Error, twin?: Twin) => void): void;

**SRS_NODE_DEVICE_TWIN_16_002: [** The `get` method shall call the `getTwin` method of the `Transport` object with a callback. **]**

**SRS_NODE_DEVICE_TWIN_16_003: [** If the callback passed to the `getTwin` method is called with an error, the `callback` passed to the call to the `get` method shall be called with that error. **]**

**SRS_NODE_DEVICE_TWIN_16_004: [** If the callback passed to the `getTwin` method is called with no error and a `TwinProperties` object, these properties shall be merged with the current instance properties. **]**

**SRS_NODE_DEVICE_TWIN_16_005: [** Once the properties have been merged the `callback` method passed to the call to `get` shall be called with a first argument that is `null` and a second argument that is the current `Twin` instance (`this`). **]**

**SRS_NODE_DEVICE_TWIN_16_006: [** For each desired property that is part of the `TwinProperties` object received, an event named after the path to this property shall be fired. **]**

### properties.reported.update(state: any, done: (err?: null) => void): void;
`update` is a method which application developers use to send reported state to the service.

**SRS_NODE_DEVICE_TWIN_16_007: [** The `update` method shall call the `updateReportedProperties` method of the `Transport` object and pass it the patch object and a callback accepting an error as argument. **]**

**SRS_NODE_DEVICE_TWIN_16_008: [** If the callback passed to the transport is called with an error, the `callback` argument of the `update` method shall be called with that error. **]**

**SRS_NODE_DEVICE_TWIN_18_031: [** If the callback passed to the transport is called with no error, the  `properties.reported.update` shall merge the contents of the patch object into `properties.reported` **]**

**SRS_NODE_DEVICE_TWIN_18_032: [** When merging the patch, if any properties are set to `null`, `properties.reported.update` shall delete that property from `properties.reported`. **]**

**SRS_NODE_DEVICE_TWIN_16_009: [** Once the properties have been merged the `callback` argument of the `update` method shall be called with no argument. **]**

### on('properties.desired[.path])

**SRS_NODE_DEVICE_TWIN_16_010: [** When a listener is added for an event name starting with `properties.desired` the `enableTwinDesiredPropertiesUpdates` method of the `Transport` object shall be called with a callback function accepting an optional error argument. **]**
>>>>>>> e2259b12

**SRS_NODE_DEVICE_TWIN_16_011: [** If the callback passed to the transport is called with an error, that error shall be emitted by the Twin object. **]**

<<<<<<< HEAD
**SRS_NODE_DEVICE_TWIN_16_009: [** Once the properties have been merged the `callback` argument of the `update` method shall be called with no argument. **]**

### on('properties.desired[.path])

**SRS_NODE_DEVICE_TWIN_16_010: [** When a listener is added for an event name starting with `properties.desired` the `enableTwinDesiredPropertiesUpdates` method of the `Transport` object shall be called with a callback function accepting an optional error argument. **]**

**SRS_NODE_DEVICE_TWIN_16_011: [** If the callback passed to the transport is called with an error, that error shall be emitted by the Twin object. **]**

**SRS_NODE_DEVICE_TWIN_18_045: [** If a property is already set when a handler is added for that property, the `Twin` object shall fire a property changed event for the property. **]**

**SRS_NODE_DEVICE_TWIN_16_012: [** When a `twinDesiredPropertiesUpdates` event is emitted by the transport, the property patch passed as argument to the event handler shall be merged with the current desired properties. **]**

**SRS_NODE_DEVICE_TWIN_16_013: [** Recursively for each desired property that is part of the patch received, an event named using the convention `properties.desired[.path]` shall be fired with an argument containing the value of the property. **]**


## Implementation notes

All service-to-device version identifiers are ignored.  No device-to-service version identifiers shall be sent.

TODO: All PATCHes arriving before the GET response comes back shall be ignored.

=======
**SRS_NODE_DEVICE_TWIN_18_045: [** If a property is already set when a handler is added for that property, the `Twin` object shall fire a property changed event for the property. **]**

**SRS_NODE_DEVICE_TWIN_16_012: [** When a `twinDesiredPropertiesUpdates` event is emitted by the transport, the property patch passed as argument to the event handler shall be merged with the current desired properties. **]**

**SRS_NODE_DEVICE_TWIN_16_013: [** Recursively for each desired property that is part of the patch received, an event named using the convention `properties.desired[.path]` shall be fired with an argument containing the value of the property. **]**

### setRetryPolicy(retryPolicy: RetryPolicy): void

**SRS_NODE_DEVICE_TWIN_16_014: [** the `retryPolicy` object passed to the `setRetryPolicy` method shall be used to retry any subsequent operation.  **]**


## Implementation notes

All service-to-device version identifiers are ignored.  No device-to-service version identifiers shall be sent.

TODO: All PATCHes arriving before the GET response comes back shall be ignored.

>>>>>>> e2259b12
TODO: handle re-connection.  Need to unsub, resub, and get.  We can't currently do this because the transport doesn't have an "onConnectionDropped" event.
<|MERGE_RESOLUTION|>--- conflicted
+++ resolved
@@ -7,11 +7,7 @@
 
 ```typescript
 class Twin extends EventEmitter {
-<<<<<<< HEAD
-  constructor(transport: Client.Transport);
-=======
   constructor(transport: Client.Transport, retryPolicy: RetryPolicy, maxOperationTimeout: number);
->>>>>>> e2259b12
   get(callback: (err: Error, twin?: Twin) => void): void;
   properties: {
     reported: {
@@ -26,31 +22,6 @@
 ```
 
 ### constructor(transport: Client.Transport);
-<<<<<<< HEAD
-
-**SRS_NODE_DEVICE_TWIN_16_001: [** The `Twin` constructor shall subscribe to the `onDesiredPropertiesUpdate` event off the `transport` object. **]**
-
-### get(callback: (err: Error, twin?: Twin) => void): void;
-
-**SRS_NODE_DEVICE_TWIN_16_002: [** The `get` method shall call the `getTwin` method of the `Transport` object with a callback. **]**
-
-**SRS_NODE_DEVICE_TWIN_16_003: [** If the callback passed to the `getTwin` method is called with an error, the `callback` passed to the call to the `get` method shall be called with that error. **]**
-
-**SRS_NODE_DEVICE_TWIN_16_004: [** If the callback passed to the `getTwin` method is called with no error and a `TwinProperties` object, these properties shall be merged with the current instance properties. **]**
-
-**SRS_NODE_DEVICE_TWIN_16_005: [** Once the properties have been merged the `callback` method passed to the call to `get` shall be called with a first argument that is `null` and a second argument that is the current `Twin` instance (`this`). **]**
-
-**SRS_NODE_DEVICE_TWIN_16_006: [** For each desired property that is part of the `TwinProperties` object received, an event named after the path to this property shall be fired. **]**
-
-### properties.reported.update(state: any, done: (err?: null) => void): void;
-`update` is a method which application developers use to send reported state to the service.
-
-**SRS_NODE_DEVICE_TWIN_16_007: [** The `update` method shall call the `updateReportedProperties` method of the `Transport` object and pass it the patch object and a callback accepting an error as argument. **]**
-
-**SRS_NODE_DEVICE_TWIN_16_008: [** If the callback passed to the transport is called with an error, the `callback` argument of the `update` method shall be called with that error. **]**
-
-**SRS_NODE_DEVICE_TWIN_18_031: [** If the callback passed to the transport is called with no error, the  `properties.reported.update` shall merge the contents of the patch object into `properties.reported` **]**
-=======
 
 **SRS_NODE_DEVICE_TWIN_16_001: [** The `Twin` constructor shall subscribe to the `onDesiredPropertiesUpdate` event off the `transport` object. **]**
 
@@ -82,16 +53,6 @@
 ### on('properties.desired[.path])
 
 **SRS_NODE_DEVICE_TWIN_16_010: [** When a listener is added for an event name starting with `properties.desired` the `enableTwinDesiredPropertiesUpdates` method of the `Transport` object shall be called with a callback function accepting an optional error argument. **]**
->>>>>>> e2259b12
-
-**SRS_NODE_DEVICE_TWIN_16_011: [** If the callback passed to the transport is called with an error, that error shall be emitted by the Twin object. **]**
-
-<<<<<<< HEAD
-**SRS_NODE_DEVICE_TWIN_16_009: [** Once the properties have been merged the `callback` argument of the `update` method shall be called with no argument. **]**
-
-### on('properties.desired[.path])
-
-**SRS_NODE_DEVICE_TWIN_16_010: [** When a listener is added for an event name starting with `properties.desired` the `enableTwinDesiredPropertiesUpdates` method of the `Transport` object shall be called with a callback function accepting an optional error argument. **]**
 
 **SRS_NODE_DEVICE_TWIN_16_011: [** If the callback passed to the transport is called with an error, that error shall be emitted by the Twin object. **]**
 
@@ -101,14 +62,6 @@
 
 **SRS_NODE_DEVICE_TWIN_16_013: [** Recursively for each desired property that is part of the patch received, an event named using the convention `properties.desired[.path]` shall be fired with an argument containing the value of the property. **]**
 
-
-## Implementation notes
-
-All service-to-device version identifiers are ignored.  No device-to-service version identifiers shall be sent.
-
-TODO: All PATCHes arriving before the GET response comes back shall be ignored.
-
-=======
 **SRS_NODE_DEVICE_TWIN_18_045: [** If a property is already set when a handler is added for that property, the `Twin` object shall fire a property changed event for the property. **]**
 
 **SRS_NODE_DEVICE_TWIN_16_012: [** When a `twinDesiredPropertiesUpdates` event is emitted by the transport, the property patch passed as argument to the event handler shall be merged with the current desired properties. **]**
@@ -126,5 +79,4 @@
 
 TODO: All PATCHes arriving before the GET response comes back shall be ignored.
 
->>>>>>> e2259b12
 TODO: handle re-connection.  Need to unsub, resub, and get.  We can't currently do this because the transport doesn't have an "onConnectionDropped" event.
