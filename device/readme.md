--- conflicted
+++ resolved
@@ -18,18 +18,6 @@
 * [Check out the simple samples provided in this repository](./samples/)
 * [Try out the Node-RED node for Azure IoT Hub](./node-red/)
 
-<<<<<<< HEAD
-## Application development guides
-For more information on how to use this library refer to the documents below:
-- [Prepare your node.js development environment](../../doc/get_started/node-devbox-setup.md)
-- [Setup IoT Hub](../../doc/setup_iothub.md)
-- [Provision devices](../../doc/manage_iot_hub.md)
-- [Run a node.js sample application](../../doc/get_started/node-run-sample.md)
-- [Node API reference](https://azure.github.io/azure-iot-sdks/node/api_reference/azure-iot-device/1.1.0/index.html)
-- [Debugging with Visual Studio Code](../../doc/get_started/node-debug-vscode.md)
-=======
->>>>>>> 34bbbd31
-
 ## Directory structure
 
 Device SDK subfolders:
